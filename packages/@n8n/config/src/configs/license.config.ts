import { Config, Env } from '../decorators';

@Config
export class LicenseConfig {
	/** License server URL to retrieve license. */
	@Env('N8N_LICENSE_SERVER_URL')
	serverUrl: string = 'https://license.n8n.io/v1';

	/** Whether autorenewal for licenses is enabled. */
	@Env('N8N_LICENSE_AUTO_RENEW_ENABLED')
	autoRenewalEnabled: boolean = false;

<<<<<<< HEAD
	/** How long (in seconds) before expiry a license should be autorenewed. */
	@Env('N8N_LICENSE_AUTO_RENEW_OFFSET')
	autoRenewOffset: number = 60 * 60 * 17520; // 10 years

=======
>>>>>>> 0ff9ca98
	/** Activation key to initialize license. */
	@Env('N8N_LICENSE_ACTIVATION_KEY')
	activationKey: string = '';

	/** Whether floating entitlements should be returned to the pool on shutdown */
	@Env('N8N_LICENSE_DETACH_FLOATING_ON_SHUTDOWN')
	detachFloatingOnShutdown: boolean = true;

	/** Tenant ID used by the license manager SDK, e.g. for self-hosted, sandbox, embed, cloud. */
	@Env('N8N_LICENSE_TENANT_ID')
	tenantId: number = 1;

	/** Ephemeral license certificate. See: https://github.com/n8n-io/license-management?tab=readme-ov-file#concept-ephemeral-entitlements */
	@Env('N8N_LICENSE_CERT')
	cert: string = '';
}<|MERGE_RESOLUTION|>--- conflicted
+++ resolved
@@ -10,13 +10,10 @@
 	@Env('N8N_LICENSE_AUTO_RENEW_ENABLED')
 	autoRenewalEnabled: boolean = false;
 
-<<<<<<< HEAD
 	/** How long (in seconds) before expiry a license should be autorenewed. */
 	@Env('N8N_LICENSE_AUTO_RENEW_OFFSET')
 	autoRenewOffset: number = 60 * 60 * 17520; // 10 years
 
-=======
->>>>>>> 0ff9ca98
 	/** Activation key to initialize license. */
 	@Env('N8N_LICENSE_ACTIVATION_KEY')
 	activationKey: string = '';
