--- conflicted
+++ resolved
@@ -1,37 +1,4 @@
 {
-<<<<<<< HEAD
-	"type": "object",
-	"properties": {
-		"account_name": {
-			"type": "string"
-		},
-		"doc_num": {
-			"type": "string"
-		},
-		"is_no_post": {
-			"type": "string"
-		},
-		"memo": {
-			"type": "string"
-		},
-		"name": {
-			"type": "string"
-		},
-		"other_account": {
-			"type": "string"
-		},
-		"subt_nat_amount": {
-			"type": "string"
-		},
-		"tx_date": {
-			"type": "string"
-		},
-		"txn_type": {
-			"type": "string"
-		}
-	},
-	"version": 1
-=======
     "type": "object",
     "properties": {
         "account_name": {
@@ -63,5 +30,4 @@
         }
     },
     "version": 3
->>>>>>> 28aabd40
 }