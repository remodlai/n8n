{
<<<<<<< HEAD
	"type": "object",
	"properties": {
		"$approval": {
			"type": "object",
			"properties": {
				"approve": {
					"type": "boolean"
				},
				"delegate": {
					"type": "boolean"
				},
				"reject": {
					"type": "boolean"
				},
				"resubmit": {
					"type": "boolean"
				},
				"takeover": {
					"type": "boolean"
				}
			}
		},
		"$approval_state": {
			"type": "string"
		},
		"$approved": {
			"type": "boolean"
		},
		"$currency_symbol": {
			"type": "string"
		},
		"$editable": {
			"type": "boolean"
		},
		"$field_states": {
			"type": "null"
		},
		"$in_merge": {
			"type": "boolean"
		},
		"$is_duplicate": {
			"type": "boolean"
		},
		"$layout_id": {
			"type": "object",
			"properties": {
				"id": {
					"type": "string"
				},
				"name": {
					"type": "string"
				}
			}
		},
		"$locked_for_me": {
			"type": "boolean"
		},
		"$process_flow": {
			"type": "boolean"
		},
		"$review": {
			"type": "null"
		},
		"$review_process": {
			"type": "object",
			"properties": {
				"approve": {
					"type": "boolean"
				},
				"reject": {
					"type": "boolean"
				},
				"resubmit": {
					"type": "boolean"
				}
			}
		},
		"$state": {
			"type": "string"
		},
		"Assistant": {
			"type": "null"
		},
		"Asst_Phone": {
			"type": "null"
		},
		"Created_By": {
			"type": "object",
			"properties": {
				"email": {
					"type": "string"
				},
				"id": {
					"type": "string"
				},
				"name": {
					"type": "string"
				}
			}
		},
		"Created_Time": {
			"type": "string"
		},
		"Email_Opt_Out": {
			"type": "boolean"
		},
		"Full_Name": {
			"type": "string"
		},
		"id": {
			"type": "string"
		},
		"Last_Name": {
			"type": "string"
		},
		"Locked__s": {
			"type": "boolean"
		},
		"Modified_By": {
			"type": "object",
			"properties": {
				"email": {
					"type": "string"
				},
				"id": {
					"type": "string"
				},
				"name": {
					"type": "string"
				}
			}
		},
		"Modified_Time": {
			"type": "string"
		},
		"Other_Street": {
			"type": "null"
		},
		"Other_Zip": {
			"type": "null"
		},
		"Owner": {
			"type": "object",
			"properties": {
				"email": {
					"type": "string"
				},
				"id": {
					"type": "string"
				},
				"name": {
					"type": "string"
				}
			}
		},
		"Tag": {
			"type": "array",
			"items": {
				"type": "object",
				"properties": {
					"id": {
						"type": "string"
					},
					"name": {
						"type": "string"
					}
				}
			}
		},
		"Unsubscribed_Mode": {
			"type": "null"
		},
		"Unsubscribed_Time": {
			"type": "null"
		}
	},
	"version": 1
=======
    "type": "object",
    "properties": {
        "$approval": {
            "type": "object",
            "properties": {
                "approve": {
                    "type": "boolean"
                },
                "delegate": {
                    "type": "boolean"
                },
                "reject": {
                    "type": "boolean"
                },
                "resubmit": {
                    "type": "boolean"
                },
                "takeover": {
                    "type": "boolean"
                }
            }
        },
        "$approval_state": {
            "type": "string"
        },
        "$approved": {
            "type": "boolean"
        },
        "$currency_symbol": {
            "type": "string"
        },
        "$editable": {
            "type": "boolean"
        },
        "$field_states": {
            "type": "null"
        },
        "$in_merge": {
            "type": "boolean"
        },
        "$is_duplicate": {
            "type": "boolean"
        },
        "$layout_id": {
            "type": "object",
            "properties": {
                "id": {
                    "type": "string"
                },
                "name": {
                    "type": "string"
                }
            }
        },
        "$locked_for_me": {
            "type": "boolean"
        },
        "$process_flow": {
            "type": "boolean"
        },
        "$review": {
            "type": "null"
        },
        "$review_process": {
            "type": "object",
            "properties": {
                "approve": {
                    "type": "boolean"
                },
                "reject": {
                    "type": "boolean"
                },
                "resubmit": {
                    "type": "boolean"
                }
            }
        },
        "$state": {
            "type": "string"
        },
        "Created_By": {
            "type": "object",
            "properties": {
                "email": {
                    "type": "string"
                },
                "id": {
                    "type": "string"
                },
                "name": {
                    "type": "string"
                }
            }
        },
        "Created_Time": {
            "type": "string"
        },
        "Email_Opt_Out": {
            "type": "boolean"
        },
        "Full_Name": {
            "type": "string"
        },
        "id": {
            "type": "string"
        },
        "Last_Name": {
            "type": "string"
        },
        "Locked__s": {
            "type": "boolean"
        },
        "Modified_By": {
            "type": "object",
            "properties": {
                "email": {
                    "type": "string"
                },
                "id": {
                    "type": "string"
                },
                "name": {
                    "type": "string"
                }
            }
        },
        "Modified_Time": {
            "type": "string"
        },
        "Owner": {
            "type": "object",
            "properties": {
                "email": {
                    "type": "string"
                },
                "id": {
                    "type": "string"
                },
                "name": {
                    "type": "string"
                }
            }
        },
        "Tag": {
            "type": "array",
            "items": {
                "type": "object",
                "properties": {
                    "id": {
                        "type": "string"
                    },
                    "name": {
                        "type": "string"
                    }
                }
            }
        }
    },
    "version": 4
>>>>>>> 28aabd40
}<|MERGE_RESOLUTION|>--- conflicted
+++ resolved
@@ -1,183 +1,4 @@
 {
-<<<<<<< HEAD
-	"type": "object",
-	"properties": {
-		"$approval": {
-			"type": "object",
-			"properties": {
-				"approve": {
-					"type": "boolean"
-				},
-				"delegate": {
-					"type": "boolean"
-				},
-				"reject": {
-					"type": "boolean"
-				},
-				"resubmit": {
-					"type": "boolean"
-				},
-				"takeover": {
-					"type": "boolean"
-				}
-			}
-		},
-		"$approval_state": {
-			"type": "string"
-		},
-		"$approved": {
-			"type": "boolean"
-		},
-		"$currency_symbol": {
-			"type": "string"
-		},
-		"$editable": {
-			"type": "boolean"
-		},
-		"$field_states": {
-			"type": "null"
-		},
-		"$in_merge": {
-			"type": "boolean"
-		},
-		"$is_duplicate": {
-			"type": "boolean"
-		},
-		"$layout_id": {
-			"type": "object",
-			"properties": {
-				"id": {
-					"type": "string"
-				},
-				"name": {
-					"type": "string"
-				}
-			}
-		},
-		"$locked_for_me": {
-			"type": "boolean"
-		},
-		"$process_flow": {
-			"type": "boolean"
-		},
-		"$review": {
-			"type": "null"
-		},
-		"$review_process": {
-			"type": "object",
-			"properties": {
-				"approve": {
-					"type": "boolean"
-				},
-				"reject": {
-					"type": "boolean"
-				},
-				"resubmit": {
-					"type": "boolean"
-				}
-			}
-		},
-		"$state": {
-			"type": "string"
-		},
-		"Assistant": {
-			"type": "null"
-		},
-		"Asst_Phone": {
-			"type": "null"
-		},
-		"Created_By": {
-			"type": "object",
-			"properties": {
-				"email": {
-					"type": "string"
-				},
-				"id": {
-					"type": "string"
-				},
-				"name": {
-					"type": "string"
-				}
-			}
-		},
-		"Created_Time": {
-			"type": "string"
-		},
-		"Email_Opt_Out": {
-			"type": "boolean"
-		},
-		"Full_Name": {
-			"type": "string"
-		},
-		"id": {
-			"type": "string"
-		},
-		"Last_Name": {
-			"type": "string"
-		},
-		"Locked__s": {
-			"type": "boolean"
-		},
-		"Modified_By": {
-			"type": "object",
-			"properties": {
-				"email": {
-					"type": "string"
-				},
-				"id": {
-					"type": "string"
-				},
-				"name": {
-					"type": "string"
-				}
-			}
-		},
-		"Modified_Time": {
-			"type": "string"
-		},
-		"Other_Street": {
-			"type": "null"
-		},
-		"Other_Zip": {
-			"type": "null"
-		},
-		"Owner": {
-			"type": "object",
-			"properties": {
-				"email": {
-					"type": "string"
-				},
-				"id": {
-					"type": "string"
-				},
-				"name": {
-					"type": "string"
-				}
-			}
-		},
-		"Tag": {
-			"type": "array",
-			"items": {
-				"type": "object",
-				"properties": {
-					"id": {
-						"type": "string"
-					},
-					"name": {
-						"type": "string"
-					}
-				}
-			}
-		},
-		"Unsubscribed_Mode": {
-			"type": "null"
-		},
-		"Unsubscribed_Time": {
-			"type": "null"
-		}
-	},
-	"version": 1
-=======
     "type": "object",
     "properties": {
         "$approval": {
@@ -337,5 +158,4 @@
         }
     },
     "version": 4
->>>>>>> 28aabd40
 }