--- conflicted
+++ resolved
@@ -1,19 +1,4 @@
 {
-<<<<<<< HEAD
-	"type": "object",
-	"properties": {
-		"id": {
-			"type": "string"
-		},
-		"name": {
-			"type": "string"
-		},
-		"url": {
-			"type": "string"
-		}
-	},
-	"version": 1
-=======
     "type": "object",
     "properties": {
         "id": {
@@ -27,5 +12,4 @@
         }
     },
     "version": 3
->>>>>>> 28aabd40
 }