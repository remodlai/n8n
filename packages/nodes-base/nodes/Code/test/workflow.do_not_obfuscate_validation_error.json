--- conflicted
+++ resolved
@@ -4,11 +4,7 @@
 		{
 			"parameters": {},
 			"id": "d2ff695c-4ca0-457d-ae9e-666d2dc53a53",
-<<<<<<< HEAD
-			"name": "When clicking ‘Test workflow’",
-=======
 			"name": "When clicking ‘Execute workflow’",
->>>>>>> 28aabd40
 			"type": "n8n-nodes-base.manualTrigger",
 			"position": [360, 420],
 			"typeVersion": 1
@@ -43,11 +39,7 @@
 		]
 	},
 	"connections": {
-<<<<<<< HEAD
-		"When clicking ‘Test workflow’": {
-=======
 		"When clicking ‘Execute workflow’": {
->>>>>>> 28aabd40
 			"main": [
 				[
 					{
