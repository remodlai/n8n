{
<<<<<<< HEAD
	"type": "object",
	"properties": {
		"@odata.context": {
			"type": "string"
		},
		"@odata.mediaContentType": {
			"type": "string"
		},
		"@odata.type": {
			"type": "string"
		},
		"id": {
			"type": "string"
		}
	},
	"version": 1
=======
    "type": "object",
    "properties": {
        "@odata.context": {
            "type": "string"
        },
        "@odata.mediaContentType": {
            "type": "string"
        },
        "@odata.type": {
            "type": "string"
        },
        "id": {
            "type": "string"
        },
        "isInline": {
            "type": "boolean"
        },
        "lastModifiedDateTime": {
            "type": "string"
        },
        "name": {
            "type": "string"
        },
        "size": {
            "type": "integer"
        }
    },
    "version": 2
>>>>>>> 28aabd40
}<|MERGE_RESOLUTION|>--- conflicted
+++ resolved
@@ -1,22 +1,4 @@
 {
-<<<<<<< HEAD
-	"type": "object",
-	"properties": {
-		"@odata.context": {
-			"type": "string"
-		},
-		"@odata.mediaContentType": {
-			"type": "string"
-		},
-		"@odata.type": {
-			"type": "string"
-		},
-		"id": {
-			"type": "string"
-		}
-	},
-	"version": 1
-=======
     "type": "object",
     "properties": {
         "@odata.context": {
@@ -45,5 +27,4 @@
         }
     },
     "version": 2
->>>>>>> 28aabd40
 }