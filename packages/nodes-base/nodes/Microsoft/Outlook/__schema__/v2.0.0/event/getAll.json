--- conflicted
+++ resolved
@@ -1,93 +1,4 @@
 {
-<<<<<<< HEAD
-	"type": "object",
-	"properties": {
-		"@odata.etag": {
-			"type": "string"
-		},
-		"attendees": {
-			"type": "array",
-			"items": {
-				"type": "object",
-				"properties": {
-					"emailAddress": {
-						"type": "object",
-						"properties": {
-							"address": {
-								"type": "string"
-							},
-							"name": {
-								"type": "string"
-							}
-						}
-					},
-					"status": {
-						"type": "object",
-						"properties": {
-							"response": {
-								"type": "string"
-							},
-							"time": {
-								"type": "string"
-							}
-						}
-					},
-					"type": {
-						"type": "string"
-					}
-				}
-			}
-		},
-		"bodyPreview": {
-			"type": "string"
-		},
-		"end": {
-			"type": "object",
-			"properties": {
-				"dateTime": {
-					"type": "string"
-				},
-				"timeZone": {
-					"type": "string"
-				}
-			}
-		},
-		"id": {
-			"type": "string"
-		},
-		"organizer": {
-			"type": "object",
-			"properties": {
-				"emailAddress": {
-					"type": "object",
-					"properties": {
-						"address": {
-							"type": "string"
-						},
-						"name": {
-							"type": "string"
-						}
-					}
-				}
-			}
-		},
-		"start": {
-			"type": "object",
-			"properties": {
-				"dateTime": {
-					"type": "string"
-				},
-				"timeZone": {
-					"type": "string"
-				}
-			}
-		},
-		"webLink": {
-			"type": "string"
-		}
-	},
-	"version": 1
-=======
     "type": "object",
     "properties": {
         "@odata.etag": {
@@ -175,5 +86,4 @@
         }
     },
     "version": 3
->>>>>>> 28aabd40
 }