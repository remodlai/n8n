{
<<<<<<< HEAD
	"type": "object",
	"properties": {
		"@odata.etag": {
			"type": "string"
		},
		"body": {
			"type": "object",
			"properties": {
				"content": {
					"type": "string"
				},
				"contentType": {
					"type": "string"
				}
			}
		},
		"categories": {
			"type": "array",
			"items": {
				"type": "string"
			}
		},
		"createdDateTime": {
			"type": "string"
		},
		"hasAttachments": {
			"type": "boolean"
		},
		"id": {
			"type": "string"
		},
		"importance": {
			"type": "string"
		},
		"isReminderOn": {
			"type": "boolean"
		},
		"lastModifiedDateTime": {
			"type": "string"
		},
		"status": {
			"type": "string"
		},
		"title": {
			"type": "string"
		}
	},
	"version": 1
=======
    "type": "object",
    "properties": {
        "@odata.etag": {
            "type": "string"
        },
        "body": {
            "type": "object",
            "properties": {
                "content": {
                    "type": "string"
                },
                "contentType": {
                    "type": "string"
                }
            }
        },
        "categories": {
            "type": "array",
            "items": {
                "type": "string"
            }
        },
        "createdDateTime": {
            "type": "string"
        },
        "hasAttachments": {
            "type": "boolean"
        },
        "id": {
            "type": "string"
        },
        "importance": {
            "type": "string"
        },
        "isReminderOn": {
            "type": "boolean"
        },
        "lastModifiedDateTime": {
            "type": "string"
        },
        "status": {
            "type": "string"
        },
        "title": {
            "type": "string"
        }
    },
    "version": 3
>>>>>>> 28aabd40
}<|MERGE_RESOLUTION|>--- conflicted
+++ resolved
@@ -1,54 +1,4 @@
 {
-<<<<<<< HEAD
-	"type": "object",
-	"properties": {
-		"@odata.etag": {
-			"type": "string"
-		},
-		"body": {
-			"type": "object",
-			"properties": {
-				"content": {
-					"type": "string"
-				},
-				"contentType": {
-					"type": "string"
-				}
-			}
-		},
-		"categories": {
-			"type": "array",
-			"items": {
-				"type": "string"
-			}
-		},
-		"createdDateTime": {
-			"type": "string"
-		},
-		"hasAttachments": {
-			"type": "boolean"
-		},
-		"id": {
-			"type": "string"
-		},
-		"importance": {
-			"type": "string"
-		},
-		"isReminderOn": {
-			"type": "boolean"
-		},
-		"lastModifiedDateTime": {
-			"type": "string"
-		},
-		"status": {
-			"type": "string"
-		},
-		"title": {
-			"type": "string"
-		}
-	},
-	"version": 1
-=======
     "type": "object",
     "properties": {
         "@odata.etag": {
@@ -97,5 +47,4 @@
         }
     },
     "version": 3
->>>>>>> 28aabd40
 }