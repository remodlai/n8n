--- conflicted
+++ resolved
@@ -1,31 +1,4 @@
 {
-<<<<<<< HEAD
-	"type": "object",
-	"properties": {
-		"createdDateTime": {
-			"type": "string"
-		},
-		"displayName": {
-			"type": "string"
-		},
-		"id": {
-			"type": "string"
-		},
-		"isArchived": {
-			"type": "boolean"
-		},
-		"membershipType": {
-			"type": "string"
-		},
-		"tenantId": {
-			"type": "string"
-		},
-		"webUrl": {
-			"type": "string"
-		}
-	},
-	"version": 1
-=======
     "type": "object",
     "properties": {
         "createdDateTime": {
@@ -48,5 +21,4 @@
         }
     },
     "version": 2
->>>>>>> 28aabd40
 }