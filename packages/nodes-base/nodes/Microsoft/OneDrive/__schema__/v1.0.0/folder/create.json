--- conflicted
+++ resolved
@@ -1,186 +1,4 @@
 {
-<<<<<<< HEAD
-	"type": "object",
-	"properties": {
-		"@odata.context": {
-			"type": "string"
-		},
-		"@odata.etag": {
-			"type": "string"
-		},
-		"commentSettings": {
-			"type": "object",
-			"properties": {
-				"commentingDisabled": {
-					"type": "object",
-					"properties": {
-						"isDisabled": {
-							"type": "boolean"
-						}
-					}
-				}
-			}
-		},
-		"createdBy": {
-			"type": "object",
-			"properties": {
-				"application": {
-					"type": "object",
-					"properties": {
-						"displayName": {
-							"type": "string"
-						},
-						"id": {
-							"type": "string"
-						}
-					}
-				},
-				"user": {
-					"type": "object",
-					"properties": {
-						"displayName": {
-							"type": "string"
-						},
-						"email": {
-							"type": "string"
-						},
-						"id": {
-							"type": "string"
-						}
-					}
-				}
-			}
-		},
-		"createdDateTime": {
-			"type": "string"
-		},
-		"cTag": {
-			"type": "string"
-		},
-		"eTag": {
-			"type": "string"
-		},
-		"fileSystemInfo": {
-			"type": "object",
-			"properties": {
-				"createdDateTime": {
-					"type": "string"
-				},
-				"lastModifiedDateTime": {
-					"type": "string"
-				}
-			}
-		},
-		"folder": {
-			"type": "object",
-			"properties": {
-				"childCount": {
-					"type": "integer"
-				},
-				"view": {
-					"type": "object",
-					"properties": {
-						"sortBy": {
-							"type": "string"
-						},
-						"sortOrder": {
-							"type": "string"
-						},
-						"viewType": {
-							"type": "string"
-						}
-					}
-				}
-			}
-		},
-		"id": {
-			"type": "string"
-		},
-		"lastModifiedBy": {
-			"type": "object",
-			"properties": {
-				"application": {
-					"type": "object",
-					"properties": {
-						"displayName": {
-							"type": "string"
-						},
-						"id": {
-							"type": "string"
-						}
-					}
-				},
-				"user": {
-					"type": "object",
-					"properties": {
-						"displayName": {
-							"type": "string"
-						},
-						"email": {
-							"type": "string"
-						},
-						"id": {
-							"type": "string"
-						}
-					}
-				}
-			}
-		},
-		"lastModifiedDateTime": {
-			"type": "string"
-		},
-		"name": {
-			"type": "string"
-		},
-		"parentReference": {
-			"type": "object",
-			"properties": {
-				"driveId": {
-					"type": "string"
-				},
-				"driveType": {
-					"type": "string"
-				},
-				"id": {
-					"type": "string"
-				},
-				"path": {
-					"type": "string"
-				},
-				"sharepointIds": {
-					"type": "object",
-					"properties": {
-						"listId": {
-							"type": "string"
-						},
-						"listItemUniqueId": {
-							"type": "string"
-						},
-						"siteId": {
-							"type": "string"
-						},
-						"siteUrl": {
-							"type": "string"
-						},
-						"tenantId": {
-							"type": "string"
-						},
-						"webId": {
-							"type": "string"
-						}
-					}
-				}
-			}
-		},
-		"size": {
-			"type": "integer"
-		},
-		"webUrl": {
-			"type": "string"
-		}
-	},
-	"version": 1
-=======
     "type": "object",
     "properties": {
         "@odata.context": {
@@ -347,5 +165,4 @@
         }
     },
     "version": 2
->>>>>>> 28aabd40
 }