--- conflicted
+++ resolved
@@ -1,25 +1,4 @@
 {
-<<<<<<< HEAD
-	"type": "object",
-	"properties": {
-		"createdDateTime": {
-			"type": "string"
-		},
-		"lastModifiedDateTime": {
-			"type": "string"
-		},
-		"name": {
-			"type": "string"
-		},
-		"size": {
-			"type": "integer"
-		},
-		"webUrl": {
-			"type": "string"
-		}
-	},
-	"version": 1
-=======
     "type": "object",
     "properties": {
         "createdBy": {
@@ -143,5 +122,4 @@
         }
     },
     "version": 3
->>>>>>> 28aabd40
 }