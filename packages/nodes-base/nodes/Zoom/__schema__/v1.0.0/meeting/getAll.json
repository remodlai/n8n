--- conflicted
+++ resolved
@@ -1,43 +1,4 @@
 {
-<<<<<<< HEAD
-	"type": "object",
-	"properties": {
-		"created_at": {
-			"type": "string"
-		},
-		"duration": {
-			"type": "integer"
-		},
-		"host_id": {
-			"type": "string"
-		},
-		"id": {
-			"type": "integer"
-		},
-		"join_url": {
-			"type": "string"
-		},
-		"start_time": {
-			"type": "string"
-		},
-		"supportGoLive": {
-			"type": "boolean"
-		},
-		"timezone": {
-			"type": "string"
-		},
-		"topic": {
-			"type": "string"
-		},
-		"type": {
-			"type": "integer"
-		},
-		"uuid": {
-			"type": "string"
-		}
-	},
-	"version": 1
-=======
     "type": "object",
     "properties": {
         "created_at": {
@@ -72,5 +33,4 @@
         }
     },
     "version": 2
->>>>>>> 28aabd40
 }