--- conflicted
+++ resolved
@@ -1,24 +1,4 @@
 {
-<<<<<<< HEAD
-	"type": "object",
-	"properties": {
-		"attributes": {
-			"type": "object",
-			"properties": {
-				"type": {
-					"type": "string"
-				},
-				"url": {
-					"type": "string"
-				}
-			}
-		},
-		"Id": {
-			"type": "string"
-		}
-	},
-	"version": 1
-=======
     "type": "object",
     "properties": {
         "attributes": {
@@ -34,5 +14,4 @@
         }
     },
     "version": 4
->>>>>>> 28aabd40
 }