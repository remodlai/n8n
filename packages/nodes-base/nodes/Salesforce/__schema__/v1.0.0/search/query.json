--- conflicted
+++ resolved
@@ -1,27 +1,4 @@
 {
-<<<<<<< HEAD
-	"type": "object",
-	"properties": {
-		"attributes": {
-			"type": "object",
-			"properties": {
-				"type": {
-					"type": "string"
-				},
-				"url": {
-					"type": "string"
-				}
-			}
-		},
-		"Id": {
-			"type": "string"
-		},
-		"Name": {
-			"type": "string"
-		}
-	},
-	"version": 1
-=======
     "type": "object",
     "properties": {
         "attributes": {
@@ -37,5 +14,4 @@
         }
     },
     "version": 3
->>>>>>> 28aabd40
 }