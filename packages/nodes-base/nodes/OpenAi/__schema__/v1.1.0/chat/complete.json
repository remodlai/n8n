{
<<<<<<< HEAD
	"type": "object",
	"properties": {
		"finish_reason": {
			"type": "string"
		},
		"index": {
			"type": "integer"
		},
		"logprobs": {
			"type": "null"
		},
		"message": {
			"type": "object",
			"properties": {
				"annotations": {
					"type": "array",
					"items": {
						"type": "object",
						"properties": {
							"type": {
								"type": "string"
							},
							"url_citation": {
								"type": "object",
								"properties": {
									"end_index": {
										"type": "integer"
									},
									"start_index": {
										"type": "integer"
									},
									"title": {
										"type": "string"
									},
									"url": {
										"type": "string"
									}
								}
							}
						}
					}
				},
				"content": {
					"type": "string"
				},
				"refusal": {
					"type": "null"
				},
				"role": {
					"type": "string"
				}
			}
		}
	},
	"version": 1
=======
    "type": "object",
    "properties": {
        "finish_reason": {
            "type": "string"
        },
        "index": {
            "type": "integer"
        },
        "logprobs": {
            "type": "null"
        },
        "message": {
            "type": "object",
            "properties": {
                "annotations": {
                    "type": "array",
                    "items": {
                        "type": "object",
                        "properties": {
                            "type": {
                                "type": "string"
                            },
                            "url_citation": {
                                "type": "object",
                                "properties": {
                                    "end_index": {
                                        "type": "integer"
                                    },
                                    "start_index": {
                                        "type": "integer"
                                    },
                                    "title": {
                                        "type": "string"
                                    },
                                    "url": {
                                        "type": "string"
                                    }
                                }
                            }
                        }
                    }
                },
                "content": {
                    "type": "string"
                },
                "refusal": {
                    "type": "null"
                },
                "role": {
                    "type": "string"
                }
            }
        }
    },
    "version": 3
>>>>>>> 28aabd40
}<|MERGE_RESOLUTION|>--- conflicted
+++ resolved
@@ -1,61 +1,4 @@
 {
-<<<<<<< HEAD
-	"type": "object",
-	"properties": {
-		"finish_reason": {
-			"type": "string"
-		},
-		"index": {
-			"type": "integer"
-		},
-		"logprobs": {
-			"type": "null"
-		},
-		"message": {
-			"type": "object",
-			"properties": {
-				"annotations": {
-					"type": "array",
-					"items": {
-						"type": "object",
-						"properties": {
-							"type": {
-								"type": "string"
-							},
-							"url_citation": {
-								"type": "object",
-								"properties": {
-									"end_index": {
-										"type": "integer"
-									},
-									"start_index": {
-										"type": "integer"
-									},
-									"title": {
-										"type": "string"
-									},
-									"url": {
-										"type": "string"
-									}
-								}
-							}
-						}
-					}
-				},
-				"content": {
-					"type": "string"
-				},
-				"refusal": {
-					"type": "null"
-				},
-				"role": {
-					"type": "string"
-				}
-			}
-		}
-	},
-	"version": 1
-=======
     "type": "object",
     "properties": {
         "finish_reason": {
@@ -111,5 +54,4 @@
         }
     },
     "version": 3
->>>>>>> 28aabd40
 }