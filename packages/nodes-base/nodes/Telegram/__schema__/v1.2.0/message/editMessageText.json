--- conflicted
+++ resolved
@@ -1,64 +1,4 @@
 {
-<<<<<<< HEAD
-	"type": "object",
-	"properties": {
-		"ok": {
-			"type": "boolean"
-		},
-		"result": {
-			"type": "object",
-			"properties": {
-				"chat": {
-					"type": "object",
-					"properties": {
-						"first_name": {
-							"type": "string"
-						},
-						"id": {
-							"type": "integer"
-						},
-						"type": {
-							"type": "string"
-						},
-						"username": {
-							"type": "string"
-						}
-					}
-				},
-				"date": {
-					"type": "integer"
-				},
-				"edit_date": {
-					"type": "integer"
-				},
-				"from": {
-					"type": "object",
-					"properties": {
-						"first_name": {
-							"type": "string"
-						},
-						"id": {
-							"type": "integer"
-						},
-						"is_bot": {
-							"type": "boolean"
-						},
-						"username": {
-							"type": "string"
-						}
-					}
-				},
-				"message_id": {
-					"type": "integer"
-				},
-				"text": {
-					"type": "string"
-				}
-			}
-		}
-	},
-	"version": 1
-=======
     "type": "object",
     "properties": {
         "ok": {
@@ -120,5 +60,4 @@
         }
     },
     "version": 2
->>>>>>> 28aabd40
 }