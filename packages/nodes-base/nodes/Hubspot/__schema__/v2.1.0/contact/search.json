--- conflicted
+++ resolved
@@ -1,36 +1,4 @@
 {
-<<<<<<< HEAD
-	"type": "object",
-	"properties": {
-		"archived": {
-			"type": "boolean"
-		},
-		"createdAt": {
-			"type": "string"
-		},
-		"id": {
-			"type": "string"
-		},
-		"properties": {
-			"type": "object",
-			"properties": {
-				"createdate": {
-					"type": "string"
-				},
-				"hs_object_id": {
-					"type": "string"
-				},
-				"lastmodifieddate": {
-					"type": "string"
-				}
-			}
-		},
-		"updatedAt": {
-			"type": "string"
-		}
-	},
-	"version": 1
-=======
     "type": "object",
     "properties": {
         "archived": {
@@ -61,5 +29,4 @@
         }
     },
     "version": 3
->>>>>>> 28aabd40
 }