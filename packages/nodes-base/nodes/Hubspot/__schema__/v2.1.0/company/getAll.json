{
<<<<<<< HEAD
	"type": "object",
	"properties": {
		"companyId": {
			"type": "integer"
		},
		"isDeleted": {
			"type": "boolean"
		},
		"portalId": {
			"type": "integer"
		},
		"properties": {
			"type": "object",
			"properties": {
				"name": {
					"type": "object",
					"properties": {
						"source": {
							"type": "string"
						},
						"timestamp": {
							"type": "integer"
						},
						"value": {
							"type": "string"
						},
						"versions": {
							"type": "array",
							"items": {
								"type": "object",
								"properties": {
									"name": {
										"type": "string"
									},
									"requestId": {
										"type": "string"
									},
									"source": {
										"type": "string"
									},
									"sourceId": {
										"type": "string"
									},
									"timestamp": {
										"type": "integer"
									},
									"updatedByUserId": {
										"type": "integer"
									},
									"useTimestampAsPersistenceTimestamp": {
										"type": "boolean"
									},
									"value": {
										"type": "string"
									}
								}
							}
						}
					}
				}
			}
		},
		"stateChanges": {
			"type": "array",
			"items": {
				"type": "object",
				"properties": {
					"changeFlag": {
						"type": "string"
					},
					"timestamp": {
						"type": "integer"
					}
				}
			}
		}
	},
	"version": 1
=======
    "type": "object",
    "properties": {
        "companyId": {
            "type": "integer"
        },
        "isDeleted": {
            "type": "boolean"
        },
        "portalId": {
            "type": "integer"
        },
        "properties": {
            "type": "object",
            "properties": {
                "name": {
                    "type": "object",
                    "properties": {
                        "source": {
                            "type": "string"
                        },
                        "timestamp": {
                            "type": "integer"
                        },
                        "value": {
                            "type": "string"
                        },
                        "versions": {
                            "type": "array",
                            "items": {
                                "type": "object",
                                "properties": {
                                    "name": {
                                        "type": "string"
                                    },
                                    "requestId": {
                                        "type": "string"
                                    },
                                    "source": {
                                        "type": "string"
                                    },
                                    "sourceId": {
                                        "type": "string"
                                    },
                                    "timestamp": {
                                        "type": "integer"
                                    },
                                    "useTimestampAsPersistenceTimestamp": {
                                        "type": "boolean"
                                    },
                                    "value": {
                                        "type": "string"
                                    }
                                }
                            }
                        }
                    }
                }
            }
        },
        "stateChanges": {
            "type": "array",
            "items": {
                "type": "object",
                "properties": {
                    "changeFlag": {
                        "type": "string"
                    },
                    "timestamp": {
                        "type": "integer"
                    }
                }
            }
        }
    },
    "version": 4
>>>>>>> 28aabd40
}<|MERGE_RESOLUTION|>--- conflicted
+++ resolved
@@ -1,84 +1,4 @@
 {
-<<<<<<< HEAD
-	"type": "object",
-	"properties": {
-		"companyId": {
-			"type": "integer"
-		},
-		"isDeleted": {
-			"type": "boolean"
-		},
-		"portalId": {
-			"type": "integer"
-		},
-		"properties": {
-			"type": "object",
-			"properties": {
-				"name": {
-					"type": "object",
-					"properties": {
-						"source": {
-							"type": "string"
-						},
-						"timestamp": {
-							"type": "integer"
-						},
-						"value": {
-							"type": "string"
-						},
-						"versions": {
-							"type": "array",
-							"items": {
-								"type": "object",
-								"properties": {
-									"name": {
-										"type": "string"
-									},
-									"requestId": {
-										"type": "string"
-									},
-									"source": {
-										"type": "string"
-									},
-									"sourceId": {
-										"type": "string"
-									},
-									"timestamp": {
-										"type": "integer"
-									},
-									"updatedByUserId": {
-										"type": "integer"
-									},
-									"useTimestampAsPersistenceTimestamp": {
-										"type": "boolean"
-									},
-									"value": {
-										"type": "string"
-									}
-								}
-							}
-						}
-					}
-				}
-			}
-		},
-		"stateChanges": {
-			"type": "array",
-			"items": {
-				"type": "object",
-				"properties": {
-					"changeFlag": {
-						"type": "string"
-					},
-					"timestamp": {
-						"type": "integer"
-					}
-				}
-			}
-		}
-	},
-	"version": 1
-=======
     "type": "object",
     "properties": {
         "companyId": {
@@ -154,5 +74,4 @@
         }
     },
     "version": 4
->>>>>>> 28aabd40
 }