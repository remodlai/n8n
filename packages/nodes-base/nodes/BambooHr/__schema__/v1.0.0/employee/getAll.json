--- conflicted
+++ resolved
@@ -1,34 +1,4 @@
 {
-<<<<<<< HEAD
-	"type": "object",
-	"properties": {
-		"canUploadPhoto": {
-			"type": "integer"
-		},
-		"displayName": {
-			"type": "string"
-		},
-		"firstName": {
-			"type": "string"
-		},
-		"id": {
-			"type": "string"
-		},
-		"lastName": {
-			"type": "string"
-		},
-		"photoUploaded": {
-			"type": "boolean"
-		},
-		"photoUrl": {
-			"type": "string"
-		},
-		"pronouns": {
-			"type": "null"
-		}
-	},
-	"version": 1
-=======
     "type": "object",
     "properties": {
         "canUploadPhoto": {
@@ -54,5 +24,4 @@
         }
     },
     "version": 2
->>>>>>> 28aabd40
 }