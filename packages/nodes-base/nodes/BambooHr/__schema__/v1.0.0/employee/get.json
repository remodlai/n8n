{
<<<<<<< HEAD
	"type": "object",
	"properties": {
		"displayName": {
			"type": "string"
		},
		"firstName": {
			"type": "string"
		},
		"id": {
			"type": "string"
		},
		"lastName": {
			"type": "string"
		}
	},
	"version": 1
=======
    "type": "object",
    "properties": {
        "canUploadPhoto": {
            "type": "boolean"
        },
        "displayName": {
            "type": "string"
        },
        "firstName": {
            "type": "string"
        },
        "id": {
            "type": "string"
        },
        "lastName": {
            "type": "string"
        },
        "photoUploaded": {
            "type": "boolean"
        },
        "photoUrl": {
            "type": "string"
        }
    },
    "version": 2
>>>>>>> 28aabd40
}<|MERGE_RESOLUTION|>--- conflicted
+++ resolved
@@ -1,22 +1,4 @@
 {
-<<<<<<< HEAD
-	"type": "object",
-	"properties": {
-		"displayName": {
-			"type": "string"
-		},
-		"firstName": {
-			"type": "string"
-		},
-		"id": {
-			"type": "string"
-		},
-		"lastName": {
-			"type": "string"
-		}
-	},
-	"version": 1
-=======
     "type": "object",
     "properties": {
         "canUploadPhoto": {
@@ -42,5 +24,4 @@
         }
     },
     "version": 2
->>>>>>> 28aabd40
 }