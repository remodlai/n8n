--- conflicted
+++ resolved
@@ -1,110 +1,4 @@
 {
-<<<<<<< HEAD
-	"type": "object",
-	"properties": {
-		"app_id": {
-			"type": "string"
-		},
-		"blocks": {
-			"type": "array",
-			"items": {
-				"type": "object",
-				"properties": {
-					"block_id": {
-						"type": "string"
-					},
-					"elements": {
-						"type": "array",
-						"items": {
-							"type": "object",
-							"properties": {
-								"elements": {
-									"type": "array",
-									"items": {
-										"type": "object",
-										"properties": {
-											"text": {
-												"type": "string"
-											},
-											"type": {
-												"type": "string"
-											},
-											"url": {
-												"type": "string"
-											}
-										}
-									}
-								},
-								"type": {
-									"type": "string"
-								}
-							}
-						}
-					},
-					"type": {
-						"type": "string"
-					}
-				}
-			}
-		},
-		"bot_id": {
-			"type": "string"
-		},
-		"bot_profile": {
-			"type": "object",
-			"properties": {
-				"app_id": {
-					"type": "string"
-				},
-				"deleted": {
-					"type": "boolean"
-				},
-				"icons": {
-					"type": "object",
-					"properties": {
-						"image_36": {
-							"type": "string"
-						},
-						"image_48": {
-							"type": "string"
-						},
-						"image_72": {
-							"type": "string"
-						}
-					}
-				},
-				"id": {
-					"type": "string"
-				},
-				"name": {
-					"type": "string"
-				},
-				"team_id": {
-					"type": "string"
-				},
-				"updated": {
-					"type": "integer"
-				}
-			}
-		},
-		"team": {
-			"type": "string"
-		},
-		"text": {
-			"type": "string"
-		},
-		"ts": {
-			"type": "string"
-		},
-		"type": {
-			"type": "string"
-		},
-		"user": {
-			"type": "string"
-		}
-	},
-	"version": 1
-=======
     "type": "object",
     "properties": {
         "blocks": {
@@ -166,5 +60,4 @@
         }
     },
     "version": 4
->>>>>>> 28aabd40
 }