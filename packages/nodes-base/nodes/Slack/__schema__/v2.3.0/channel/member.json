--- conflicted
+++ resolved
@@ -1,13 +1,4 @@
 {
-<<<<<<< HEAD
-	"type": "object",
-	"properties": {
-		"member": {
-			"type": "string"
-		}
-	},
-	"version": 1
-=======
     "type": "object",
     "properties": {
         "color": {
@@ -181,5 +172,4 @@
         }
     },
     "version": 2
->>>>>>> 28aabd40
 }