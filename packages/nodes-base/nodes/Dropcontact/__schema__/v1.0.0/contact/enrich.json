--- conflicted
+++ resolved
@@ -1,69 +1,4 @@
 {
-<<<<<<< HEAD
-	"type": "object",
-	"properties": {
-		"civility": {
-			"type": "string"
-		},
-		"company": {
-			"type": "string"
-		},
-		"company_linkedin": {
-			"type": "string"
-		},
-		"country": {
-			"type": "string"
-		},
-		"email": {
-			"type": "array",
-			"items": {
-				"type": "object",
-				"properties": {
-					"email": {
-						"type": "string"
-					},
-					"qualification": {
-						"type": "string"
-					}
-				}
-			}
-		},
-		"first_name": {
-			"type": "string"
-		},
-		"full_name": {
-			"type": "string"
-		},
-		"last_name": {
-			"type": "string"
-		},
-		"linkedin": {
-			"type": "string"
-		},
-		"naf5_code": {
-			"type": "string"
-		},
-		"naf5_des": {
-			"type": "string"
-		},
-		"nb_employees": {
-			"type": "string"
-		},
-		"phone": {
-			"type": "string"
-		},
-		"siren": {
-			"type": "string"
-		},
-		"vat": {
-			"type": "string"
-		},
-		"website": {
-			"type": "string"
-		}
-	},
-	"version": 1
-=======
     "type": "object",
     "properties": {
         "civility": {
@@ -133,5 +68,4 @@
         }
     },
     "version": 3
->>>>>>> 28aabd40
 }