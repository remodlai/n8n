--- conflicted
+++ resolved
@@ -1,202 +1,4 @@
 {
-<<<<<<< HEAD
-	"type": "object",
-	"properties": {
-		"badges": {
-			"type": "object",
-			"properties": {
-				"attachments": {
-					"type": "integer"
-				},
-				"attachmentsByType": {
-					"type": "object",
-					"properties": {
-						"trello": {
-							"type": "object",
-							"properties": {
-								"board": {
-									"type": "integer"
-								},
-								"card": {
-									"type": "integer"
-								}
-							}
-						}
-					}
-				},
-				"checkItems": {
-					"type": "integer"
-				},
-				"checkItemsChecked": {
-					"type": "integer"
-				},
-				"comments": {
-					"type": "integer"
-				},
-				"description": {
-					"type": "boolean"
-				},
-				"dueComplete": {
-					"type": "boolean"
-				},
-				"fogbugz": {
-					"type": "string"
-				},
-				"lastUpdatedByAi": {
-					"type": "boolean"
-				},
-				"location": {
-					"type": "boolean"
-				},
-				"subscribed": {
-					"type": "boolean"
-				},
-				"viewingMemberVoted": {
-					"type": "boolean"
-				},
-				"votes": {
-					"type": "integer"
-				}
-			}
-		},
-		"cardRole": {
-			"type": "null"
-		},
-		"checkItemStates": {
-			"type": "array",
-			"items": {
-				"type": "object",
-				"properties": {
-					"idCheckItem": {
-						"type": "string"
-					},
-					"state": {
-						"type": "string"
-					}
-				}
-			}
-		},
-		"closed": {
-			"type": "boolean"
-		},
-		"cover": {
-			"type": "object",
-			"properties": {
-				"brightness": {
-					"type": "string"
-				},
-				"idPlugin": {
-					"type": "null"
-				},
-				"idUploadedBackground": {
-					"type": "null"
-				},
-				"size": {
-					"type": "string"
-				}
-			}
-		},
-		"dateLastActivity": {
-			"type": "string"
-		},
-		"desc": {
-			"type": "string"
-		},
-		"dueComplete": {
-			"type": "boolean"
-		},
-		"email": {
-			"type": "null"
-		},
-		"id": {
-			"type": "string"
-		},
-		"idBoard": {
-			"type": "string"
-		},
-		"idChecklists": {
-			"type": "array",
-			"items": {
-				"type": "string"
-			}
-		},
-		"idLabels": {
-			"type": "array",
-			"items": {
-				"type": "string"
-			}
-		},
-		"idList": {
-			"type": "string"
-		},
-		"idMembers": {
-			"type": "array",
-			"items": {
-				"type": "string"
-			}
-		},
-		"idShort": {
-			"type": "integer"
-		},
-		"isTemplate": {
-			"type": "boolean"
-		},
-		"labels": {
-			"type": "array",
-			"items": {
-				"type": "object",
-				"properties": {
-					"id": {
-						"type": "string"
-					},
-					"idBoard": {
-						"type": "string"
-					},
-					"idOrganization": {
-						"type": "string"
-					},
-					"name": {
-						"type": "string"
-					},
-					"nodeId": {
-						"type": "string"
-					},
-					"uses": {
-						"type": "integer"
-					}
-				}
-			}
-		},
-		"manualCoverAttachment": {
-			"type": "boolean"
-		},
-		"mirrorSourceId": {
-			"type": "null"
-		},
-		"name": {
-			"type": "string"
-		},
-		"nodeId": {
-			"type": "string"
-		},
-		"pinned": {
-			"type": "boolean"
-		},
-		"shortLink": {
-			"type": "string"
-		},
-		"shortUrl": {
-			"type": "string"
-		},
-		"subscribed": {
-			"type": "boolean"
-		},
-		"url": {
-			"type": "string"
-		}
-	},
-	"version": 1
-=======
     "type": "object",
     "properties": {
         "badges": {
@@ -399,5 +201,4 @@
         }
     },
     "version": 4
->>>>>>> 28aabd40
 }