{
<<<<<<< HEAD
	"type": "object",
	"properties": {
		"firstName": {
			"type": "string"
		},
		"lastName": {
			"type": "string"
		},
		"profileUrl": {
			"type": "string"
		},
		"timestamp": {
			"type": "string"
		}
	},
	"version": 1
=======
    "type": "object",
    "properties": {
        "timestamp": {
            "type": "string"
        }
    },
    "version": 2
>>>>>>> 28aabd40
}<|MERGE_RESOLUTION|>--- conflicted
+++ resolved
@@ -1,22 +1,4 @@
 {
-<<<<<<< HEAD
-	"type": "object",
-	"properties": {
-		"firstName": {
-			"type": "string"
-		},
-		"lastName": {
-			"type": "string"
-		},
-		"profileUrl": {
-			"type": "string"
-		},
-		"timestamp": {
-			"type": "string"
-		}
-	},
-	"version": 1
-=======
     "type": "object",
     "properties": {
         "timestamp": {
@@ -24,5 +6,4 @@
         }
     },
     "version": 2
->>>>>>> 28aabd40
 }