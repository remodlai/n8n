--- conflicted
+++ resolved
@@ -4,11 +4,7 @@
 		{
 			"parameters": {},
 			"id": "94003e55-6c4e-492f-802a-49f4fb5b5f4b",
-<<<<<<< HEAD
-			"name": "When clicking ‘Test workflow’",
-=======
 			"name": "When clicking ‘Execute workflow’",
->>>>>>> 28aabd40
 			"type": "n8n-nodes-base.manualTrigger",
 			"typeVersion": 1,
 			"position": [120, 940]
@@ -462,11 +458,7 @@
 		]
 	},
 	"connections": {
-<<<<<<< HEAD
-		"When clicking ‘Test workflow’": {
-=======
 		"When clicking ‘Execute workflow’": {
->>>>>>> 28aabd40
 			"main": [
 				[
 					{
