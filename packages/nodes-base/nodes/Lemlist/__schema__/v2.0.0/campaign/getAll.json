{
<<<<<<< HEAD
	"type": "object",
	"properties": {
		"_id": {
			"type": "string"
		},
		"createdAt": {
			"type": "string"
		},
		"createdBy": {
			"type": "string"
		},
		"errors": {
			"type": "array",
			"items": {
				"type": "string"
			}
		},
		"hasError": {
			"type": "boolean"
		},
		"name": {
			"type": "string"
		},
		"status": {
			"type": "string"
		}
	},
	"version": 1
=======
    "type": "object",
    "properties": {
        "_id": {
            "type": "string"
        },
        "createdAt": {
            "type": "string"
        },
        "createdBy": {
            "type": "string"
        },
        "name": {
            "type": "string"
        },
        "status": {
            "type": "string"
        }
    },
    "version": 2
>>>>>>> 28aabd40
}<|MERGE_RESOLUTION|>--- conflicted
+++ resolved
@@ -1,34 +1,4 @@
 {
-<<<<<<< HEAD
-	"type": "object",
-	"properties": {
-		"_id": {
-			"type": "string"
-		},
-		"createdAt": {
-			"type": "string"
-		},
-		"createdBy": {
-			"type": "string"
-		},
-		"errors": {
-			"type": "array",
-			"items": {
-				"type": "string"
-			}
-		},
-		"hasError": {
-			"type": "boolean"
-		},
-		"name": {
-			"type": "string"
-		},
-		"status": {
-			"type": "string"
-		}
-	},
-	"version": 1
-=======
     "type": "object",
     "properties": {
         "_id": {
@@ -48,5 +18,4 @@
         }
     },
     "version": 2
->>>>>>> 28aabd40
 }