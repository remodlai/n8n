{
	"name": "Test ConvertToFile",
	"nodes": [
		{
			"parameters": {},
			"id": "f2557b99-e65c-4136-9bc5-7cb328a62d30",
<<<<<<< HEAD
			"name": "When clicking ‘Test workflow’",
=======
			"name": "When clicking ‘Execute workflow’",
>>>>>>> 28aabd40
			"type": "n8n-nodes-base.manualTrigger",
			"typeVersion": 1,
			"position": [300, 1040]
		},
		{
			"parameters": {
				"operation": "toBinary",
				"sourceProperty": "base64",
				"options": {}
			},
			"id": "71711ee7-9df5-456a-b1d0-def85b8d6669",
			"name": "Convert to File2",
			"type": "n8n-nodes-base.convertToFile",
			"typeVersion": 1.1,
			"position": [880, 540]
		},
		{
			"parameters": {
				"jsCode": "return   {\n    \"id\": \"23423532\",\n    \"name\": \"Jay Gatsby\",\n    \"email\": \"gatsby@west-egg.com\",\n    \"notes\": \"Keeps asking about a green light??\",\n    \"country\": \"US\",\n    \"created\": \"1925-04-10\",\n  \"base64\": \"VGhpcyBpcyBzb21lIHRleHQgZW5jb2RlZCBhcyBiYXNlNjQ=\"\n  }"
			},
			"id": "ff53ab4c-43dd-4c35-b066-59d59e4a8209",
			"name": "Code",
			"type": "n8n-nodes-base.code",
			"typeVersion": 2,
			"position": [520, 1040]
		},
		{
			"parameters": {
				"operation": "text",
				"options": {}
			},
			"id": "6322369c-fef5-4172-bbd3-8738cbb67e05",
			"name": "Extract From File",
			"type": "n8n-nodes-base.extractFromFile",
			"typeVersion": 1,
			"position": [1100, 540]
		},
		{
			"parameters": {},
			"id": "b5aed50b-65d3-4356-b02d-cbeab7fb3d6e",
			"name": "No Operation, do nothing",
			"type": "n8n-nodes-base.noOp",
			"typeVersion": 1,
			"position": [1320, 540]
		},
		{
			"parameters": {
				"operation": "toText",
				"sourceProperty": "notes",
				"options": {}
			},
			"id": "65c4c4ac-da33-4ba1-b337-51ee319a8652",
			"name": "Convert to Text File",
			"type": "n8n-nodes-base.convertToFile",
			"typeVersion": 1,
			"position": [880, 740]
		},
		{
			"parameters": {
				"operation": "text",
				"options": {}
			},
			"id": "b2f49de3-5d0d-4eff-8156-89e5a2a0edae",
			"name": "Extract From Text File",
			"type": "n8n-nodes-base.extractFromFile",
			"typeVersion": 1,
			"position": [1100, 740]
		},
		{
			"parameters": {},
			"id": "86d5e979-5ff0-4312-8b4f-7ff83f1eebd6",
			"name": "Text File Result",
			"type": "n8n-nodes-base.noOp",
			"typeVersion": 1,
			"position": [1320, 740]
		},
		{
			"parameters": {
				"operation": "toJson",
				"options": {
					"format": true
				}
			},
			"id": "a938ea30-3acb-4618-a80a-6e759ba7d8db",
			"name": "Convert to JSON (with Formatting)",
			"type": "n8n-nodes-base.convertToFile",
			"typeVersion": 1.1,
			"position": [880, 920]
		},
		{
			"parameters": {
				"operation": "text",
				"options": {}
			},
			"id": "fa35a5ed-4746-48c5-b260-314c517cdd45",
			"name": "Extract From JSON (1)",
			"type": "n8n-nodes-base.extractFromFile",
			"typeVersion": 1,
			"position": [1100, 920]
		},
		{
			"parameters": {
				"operation": "text",
				"options": {}
			},
			"id": "4a3c5c68-6621-4463-8623-83a6572ae760",
			"name": "Extract From JSON (2)",
			"type": "n8n-nodes-base.extractFromFile",
			"typeVersion": 1,
			"position": [1100, 1120]
		},
		{
			"parameters": {},
			"id": "dbd03dcb-435c-4af7-ada8-2492c69f1cd6",
			"name": "JSON Result (with Formatting)",
			"type": "n8n-nodes-base.noOp",
			"typeVersion": 1,
			"position": [1320, 920]
		},
		{
			"parameters": {
				"operation": "toJson",
				"options": {}
			},
			"id": "c461944d-3141-4a1d-abe1-a74e1f71615f",
			"name": "Convert to JSON",
			"type": "n8n-nodes-base.convertToFile",
			"typeVersion": 1.1,
			"position": [880, 1120]
		},
		{
			"parameters": {
				"options": {}
			},
			"id": "c9ca03b3-0f01-49f5-ab9d-ed4497829a09",
			"name": "Convert to CSV",
			"type": "n8n-nodes-base.convertToFile",
			"typeVersion": 1.1,
			"position": [880, 1320]
		},
		{
			"parameters": {
				"options": {}
			},
			"id": "1ad12799-7916-4780-aca9-9a966f9e5820",
			"name": "Extract From CSV",
			"type": "n8n-nodes-base.extractFromFile",
			"typeVersion": 1,
			"position": [1100, 1320]
		},
		{
			"parameters": {
				"options": {
					"delimiter": "|"
				}
			},
			"id": "58caeb17-7434-4808-b8c4-4ca443baecff",
			"name": "Convert to CSV (custom delimiter)",
			"type": "n8n-nodes-base.convertToFile",
			"typeVersion": 1.1,
			"position": [880, 1520]
		},
		{
			"parameters": {},
			"id": "b113b6d9-7928-4de1-bf7f-e2984d124edf",
			"name": "CSV Result",
			"type": "n8n-nodes-base.noOp",
			"typeVersion": 1,
			"position": [1320, 1320]
		},
		{
			"parameters": {},
			"id": "12554f8d-592a-4500-80f7-42518840f718",
			"name": "JSON Result",
			"type": "n8n-nodes-base.noOp",
			"typeVersion": 1,
			"position": [1320, 1120]
		},
		{
			"parameters": {},
			"id": "8a6ab018-9f38-4a5b-9483-769bf38f0b7c",
			"name": "CSV Result (custom delimiter)",
			"type": "n8n-nodes-base.noOp",
			"typeVersion": 1,
			"position": [1320, 1520]
		},
		{
			"parameters": {
				"options": {
					"delimiter": "|"
				}
			},
			"id": "e8a4114f-5264-4255-982e-4690c950fb86",
			"name": "Extract From Custom Delimiter",
			"type": "n8n-nodes-base.extractFromFile",
			"typeVersion": 1,
			"position": [1100, 1520]
		}
	],
	"pinData": {
		"No Operation, do nothing": [
			{
				"json": {
					"data": "This is some text encoded as base64"
				}
			}
		],
		"Text File Result": [
			{
				"json": {
					"data": "Keeps asking about a green light??"
				}
			}
		],
		"JSON Result (with Formatting)": [
			{
				"json": {
					"data": "[\n  {\n    \"id\": \"23423532\",\n    \"name\": \"Jay Gatsby\",\n    \"email\": \"gatsby@west-egg.com\",\n    \"notes\": \"Keeps asking about a green light??\",\n    \"country\": \"US\",\n    \"created\": \"1925-04-10\",\n    \"base64\": \"VGhpcyBpcyBzb21lIHRleHQgZW5jb2RlZCBhcyBiYXNlNjQ=\"\n  }\n]"
				}
			}
		],
		"CSV Result": [
			{
				"json": {
					"﻿id": "23423532",
					"name": "Jay Gatsby",
					"email": "gatsby@west-egg.com",
					"notes": "Keeps asking about a green light??",
					"country": "US",
					"created": "1925-04-10",
					"base64": "VGhpcyBpcyBzb21lIHRleHQgZW5jb2RlZCBhcyBiYXNlNjQ="
				}
			}
		],
		"JSON Result": [
			{
				"json": {
					"data": "[{\"id\":\"23423532\",\"name\":\"Jay Gatsby\",\"email\":\"gatsby@west-egg.com\",\"notes\":\"Keeps asking about a green light??\",\"country\":\"US\",\"created\":\"1925-04-10\",\"base64\":\"VGhpcyBpcyBzb21lIHRleHQgZW5jb2RlZCBhcyBiYXNlNjQ=\"}]"
				}
			}
		],
		"CSV Result (custom delimiter)": [
			{
				"json": {
					"﻿id": "23423532",
					"name": "Jay Gatsby",
					"email": "gatsby@west-egg.com",
					"notes": "Keeps asking about a green light??",
					"country": "US",
					"created": "1925-04-10",
					"base64": "VGhpcyBpcyBzb21lIHRleHQgZW5jb2RlZCBhcyBiYXNlNjQ="
				}
			}
		]
	},
	"connections": {
<<<<<<< HEAD
		"When clicking ‘Test workflow’": {
=======
		"When clicking ‘Execute workflow’": {
>>>>>>> 28aabd40
			"main": [
				[
					{
						"node": "Code",
						"type": "main",
						"index": 0
					}
				]
			]
		},
		"Code": {
			"main": [
				[
					{
						"node": "Convert to File2",
						"type": "main",
						"index": 0
					},
					{
						"node": "Convert to Text File",
						"type": "main",
						"index": 0
					},
					{
						"node": "Convert to JSON (with Formatting)",
						"type": "main",
						"index": 0
					},
					{
						"node": "Convert to JSON",
						"type": "main",
						"index": 0
					},
					{
						"node": "Convert to CSV",
						"type": "main",
						"index": 0
					},
					{
						"node": "Convert to CSV (custom delimiter)",
						"type": "main",
						"index": 0
					}
				]
			]
		},
		"Convert to File2": {
			"main": [
				[
					{
						"node": "Extract From File",
						"type": "main",
						"index": 0
					}
				]
			]
		},
		"Extract From File": {
			"main": [
				[
					{
						"node": "No Operation, do nothing",
						"type": "main",
						"index": 0
					}
				]
			]
		},
		"Convert to Text File": {
			"main": [
				[
					{
						"node": "Extract From Text File",
						"type": "main",
						"index": 0
					}
				]
			]
		},
		"Extract From Text File": {
			"main": [
				[
					{
						"node": "Text File Result",
						"type": "main",
						"index": 0
					}
				]
			]
		},
		"Convert to JSON (with Formatting)": {
			"main": [
				[
					{
						"node": "Extract From JSON (1)",
						"type": "main",
						"index": 0
					}
				]
			]
		},
		"Extract From JSON (1)": {
			"main": [
				[
					{
						"node": "JSON Result (with Formatting)",
						"type": "main",
						"index": 0
					}
				]
			]
		},
		"Extract From JSON (2)": {
			"main": [
				[
					{
						"node": "JSON Result",
						"type": "main",
						"index": 0
					}
				]
			]
		},
		"Convert to JSON": {
			"main": [
				[
					{
						"node": "Extract From JSON (2)",
						"type": "main",
						"index": 0
					}
				]
			]
		},
		"Convert to CSV": {
			"main": [
				[
					{
						"node": "Extract From CSV",
						"type": "main",
						"index": 0
					}
				]
			]
		},
		"Extract From CSV": {
			"main": [
				[
					{
						"node": "CSV Result",
						"type": "main",
						"index": 0
					}
				]
			]
		},
		"Convert to CSV (custom delimiter)": {
			"main": [
				[
					{
						"node": "Extract From Custom Delimiter",
						"type": "main",
						"index": 0
					}
				]
			]
		},
		"Extract From Custom Delimiter": {
			"main": [
				[
					{
						"node": "CSV Result (custom delimiter)",
						"type": "main",
						"index": 0
					}
				]
			]
		}
	},
	"active": false,
	"settings": {
		"executionOrder": "v1"
	},
	"versionId": "6555e00a-2c20-46f2-9a2c-fb368d557035",
	"meta": {
		"templateCredsSetupCompleted": true,
		"instanceId": "be251a83c052a9862eeac953816fbb1464f89dfbf79d7ac490a8e336a8cc8bfd"
	},
	"id": "RSOCg1c3be66ZqVH",
	"tags": []
}<|MERGE_RESOLUTION|>--- conflicted
+++ resolved
@@ -4,11 +4,7 @@
 		{
 			"parameters": {},
 			"id": "f2557b99-e65c-4136-9bc5-7cb328a62d30",
-<<<<<<< HEAD
-			"name": "When clicking ‘Test workflow’",
-=======
 			"name": "When clicking ‘Execute workflow’",
->>>>>>> 28aabd40
 			"type": "n8n-nodes-base.manualTrigger",
 			"typeVersion": 1,
 			"position": [300, 1040]
@@ -265,11 +261,7 @@
 		]
 	},
 	"connections": {
-<<<<<<< HEAD
-		"When clicking ‘Test workflow’": {
-=======
 		"When clicking ‘Execute workflow’": {
->>>>>>> 28aabd40
 			"main": [
 				[
 					{
