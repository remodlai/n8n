--- conflicted
+++ resolved
@@ -1,45 +1,4 @@
 {
-<<<<<<< HEAD
-	"type": "object",
-	"properties": {
-		"attributes": {
-			"type": "object",
-			"properties": {
-				"SMS": {
-					"type": "string"
-				}
-			}
-		},
-		"createdAt": {
-			"type": "string"
-		},
-		"email": {
-			"type": "string"
-		},
-		"emailBlacklisted": {
-			"type": "boolean"
-		},
-		"id": {
-			"type": "integer"
-		},
-		"listIds": {
-			"type": "array",
-			"items": {
-				"type": "integer"
-			}
-		},
-		"listUnsubscribed": {
-			"type": "null"
-		},
-		"modifiedAt": {
-			"type": "string"
-		},
-		"smsBlacklisted": {
-			"type": "boolean"
-		}
-	},
-	"version": 1
-=======
     "type": "object",
     "properties": {
         "createdAt": {
@@ -71,5 +30,4 @@
         }
     },
     "version": 2
->>>>>>> 28aabd40
 }