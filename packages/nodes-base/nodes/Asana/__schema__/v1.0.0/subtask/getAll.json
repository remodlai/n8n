{
<<<<<<< HEAD
	"type": "object",
	"properties": {
		"gid": {
			"type": "string"
		},
		"name": {
			"type": "string"
		},
		"resource_type": {
			"type": "string"
		}
	},
	"version": 1
=======
    "type": "object",
    "properties": {
        "gid": {
            "type": "string"
        },
        "name": {
            "type": "string"
        },
        "resource_subtype": {
            "type": "string"
        },
        "resource_type": {
            "type": "string"
        }
    },
    "version": 2
>>>>>>> 28aabd40
}<|MERGE_RESOLUTION|>--- conflicted
+++ resolved
@@ -1,19 +1,4 @@
 {
-<<<<<<< HEAD
-	"type": "object",
-	"properties": {
-		"gid": {
-			"type": "string"
-		},
-		"name": {
-			"type": "string"
-		},
-		"resource_type": {
-			"type": "string"
-		}
-	},
-	"version": 1
-=======
     "type": "object",
     "properties": {
         "gid": {
@@ -30,5 +15,4 @@
         }
     },
     "version": 2
->>>>>>> 28aabd40
 }