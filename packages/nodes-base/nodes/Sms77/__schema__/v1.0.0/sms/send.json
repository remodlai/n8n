--- conflicted
+++ resolved
@@ -1,51 +1,4 @@
 {
-<<<<<<< HEAD
-	"type": "object",
-	"properties": {
-		"debug": {
-			"type": "string"
-		},
-		"messages": {
-			"type": "array",
-			"items": {
-				"type": "object",
-				"properties": {
-					"encoding": {
-						"type": "string"
-					},
-					"is_binary": {
-						"type": "boolean"
-					},
-					"label": {
-						"type": "null"
-					},
-					"parts": {
-						"type": "integer"
-					},
-					"sender": {
-						"type": "string"
-					},
-					"success": {
-						"type": "boolean"
-					},
-					"text": {
-						"type": "string"
-					},
-					"udh": {
-						"type": "null"
-					}
-				}
-			}
-		},
-		"sms_type": {
-			"type": "string"
-		},
-		"success": {
-			"type": "string"
-		}
-	},
-	"version": 1
-=======
     "type": "object",
     "properties": {
         "debug": {
@@ -82,5 +35,4 @@
         }
     },
     "version": 2
->>>>>>> 28aabd40
 }