{
<<<<<<< HEAD
	"type": "object",
	"properties": {
		"expand": {
			"type": "string"
		},
		"id": {
			"type": "string"
		},
		"key": {
			"type": "string"
		},
		"self": {
			"type": "string"
		}
	},
	"version": 1
=======
    "type": "object",
    "properties": {
        "expand": {
            "type": "string"
        },
        "fields": {
            "type": "object",
            "properties": {
                "aggregateprogress": {
                    "type": "object",
                    "properties": {
                        "progress": {
                            "type": "integer"
                        },
                        "total": {
                            "type": "integer"
                        }
                    }
                },
                "aggregatetimeoriginalestimate": {
                    "type": "null"
                },
                "attachment": {
                    "type": "array",
                    "items": {
                        "type": "object",
                        "properties": {
                            "author": {
                                "type": "object",
                                "properties": {
                                    "accountId": {
                                        "type": "string"
                                    },
                                    "accountType": {
                                        "type": "string"
                                    },
                                    "active": {
                                        "type": "boolean"
                                    },
                                    "avatarUrls": {
                                        "type": "object",
                                        "properties": {
                                            "16x16": {
                                                "type": "string"
                                            },
                                            "24x24": {
                                                "type": "string"
                                            },
                                            "32x32": {
                                                "type": "string"
                                            },
                                            "48x48": {
                                                "type": "string"
                                            }
                                        }
                                    },
                                    "displayName": {
                                        "type": "string"
                                    },
                                    "emailAddress": {
                                        "type": "string"
                                    },
                                    "self": {
                                        "type": "string"
                                    },
                                    "timeZone": {
                                        "type": "string"
                                    }
                                }
                            },
                            "content": {
                                "type": "string"
                            },
                            "created": {
                                "type": "string"
                            },
                            "filename": {
                                "type": "string"
                            },
                            "id": {
                                "type": "string"
                            },
                            "mimeType": {
                                "type": "string"
                            },
                            "self": {
                                "type": "string"
                            },
                            "size": {
                                "type": "integer"
                            },
                            "thumbnail": {
                                "type": "string"
                            }
                        }
                    }
                },
                "comment": {
                    "type": "object",
                    "properties": {
                        "comments": {
                            "type": "array",
                            "items": {
                                "type": "object",
                                "properties": {
                                    "author": {
                                        "type": "object",
                                        "properties": {
                                            "accountId": {
                                                "type": "string"
                                            },
                                            "accountType": {
                                                "type": "string"
                                            },
                                            "active": {
                                                "type": "boolean"
                                            },
                                            "avatarUrls": {
                                                "type": "object",
                                                "properties": {
                                                    "16x16": {
                                                        "type": "string"
                                                    },
                                                    "24x24": {
                                                        "type": "string"
                                                    },
                                                    "32x32": {
                                                        "type": "string"
                                                    },
                                                    "48x48": {
                                                        "type": "string"
                                                    }
                                                }
                                            },
                                            "displayName": {
                                                "type": "string"
                                            },
                                            "self": {
                                                "type": "string"
                                            },
                                            "timeZone": {
                                                "type": "string"
                                            }
                                        }
                                    },
                                    "body": {
                                        "type": "string"
                                    },
                                    "created": {
                                        "type": "string"
                                    },
                                    "id": {
                                        "type": "string"
                                    },
                                    "jsdPublic": {
                                        "type": "boolean"
                                    },
                                    "self": {
                                        "type": "string"
                                    },
                                    "updateAuthor": {
                                        "type": "object",
                                        "properties": {
                                            "accountId": {
                                                "type": "string"
                                            },
                                            "accountType": {
                                                "type": "string"
                                            },
                                            "active": {
                                                "type": "boolean"
                                            },
                                            "avatarUrls": {
                                                "type": "object",
                                                "properties": {
                                                    "16x16": {
                                                        "type": "string"
                                                    },
                                                    "24x24": {
                                                        "type": "string"
                                                    },
                                                    "32x32": {
                                                        "type": "string"
                                                    },
                                                    "48x48": {
                                                        "type": "string"
                                                    }
                                                }
                                            },
                                            "displayName": {
                                                "type": "string"
                                            },
                                            "self": {
                                                "type": "string"
                                            },
                                            "timeZone": {
                                                "type": "string"
                                            }
                                        }
                                    },
                                    "updated": {
                                        "type": "string"
                                    }
                                }
                            }
                        },
                        "maxResults": {
                            "type": "integer"
                        },
                        "self": {
                            "type": "string"
                        },
                        "startAt": {
                            "type": "integer"
                        },
                        "total": {
                            "type": "integer"
                        }
                    }
                },
                "created": {
                    "type": "string"
                },
                "creator": {
                    "type": "object",
                    "properties": {
                        "accountId": {
                            "type": "string"
                        },
                        "accountType": {
                            "type": "string"
                        },
                        "active": {
                            "type": "boolean"
                        },
                        "avatarUrls": {
                            "type": "object",
                            "properties": {
                                "16x16": {
                                    "type": "string"
                                },
                                "24x24": {
                                    "type": "string"
                                },
                                "32x32": {
                                    "type": "string"
                                },
                                "48x48": {
                                    "type": "string"
                                }
                            }
                        },
                        "displayName": {
                            "type": "string"
                        },
                        "emailAddress": {
                            "type": "string"
                        },
                        "self": {
                            "type": "string"
                        },
                        "timeZone": {
                            "type": "string"
                        }
                    }
                },
                "fixVersions": {
                    "type": "array",
                    "items": {
                        "type": "object",
                        "properties": {
                            "archived": {
                                "type": "boolean"
                            },
                            "description": {
                                "type": "string"
                            },
                            "id": {
                                "type": "string"
                            },
                            "name": {
                                "type": "string"
                            },
                            "released": {
                                "type": "boolean"
                            },
                            "releaseDate": {
                                "type": "string"
                            },
                            "self": {
                                "type": "string"
                            }
                        }
                    }
                },
                "issuelinks": {
                    "type": "array",
                    "items": {
                        "type": "object",
                        "properties": {
                            "id": {
                                "type": "string"
                            },
                            "outwardIssue": {
                                "type": "object",
                                "properties": {
                                    "fields": {
                                        "type": "object",
                                        "properties": {
                                            "issuetype": {
                                                "type": "object",
                                                "properties": {
                                                    "avatarId": {
                                                        "type": "integer"
                                                    },
                                                    "description": {
                                                        "type": "string"
                                                    },
                                                    "entityId": {
                                                        "type": "string"
                                                    },
                                                    "hierarchyLevel": {
                                                        "type": "integer"
                                                    },
                                                    "iconUrl": {
                                                        "type": "string"
                                                    },
                                                    "id": {
                                                        "type": "string"
                                                    },
                                                    "name": {
                                                        "type": "string"
                                                    },
                                                    "self": {
                                                        "type": "string"
                                                    },
                                                    "subtask": {
                                                        "type": "boolean"
                                                    }
                                                }
                                            },
                                            "priority": {
                                                "type": "object",
                                                "properties": {
                                                    "iconUrl": {
                                                        "type": "string"
                                                    },
                                                    "id": {
                                                        "type": "string"
                                                    },
                                                    "name": {
                                                        "type": "string"
                                                    },
                                                    "self": {
                                                        "type": "string"
                                                    }
                                                }
                                            },
                                            "status": {
                                                "type": "object",
                                                "properties": {
                                                    "description": {
                                                        "type": "string"
                                                    },
                                                    "iconUrl": {
                                                        "type": "string"
                                                    },
                                                    "id": {
                                                        "type": "string"
                                                    },
                                                    "name": {
                                                        "type": "string"
                                                    },
                                                    "self": {
                                                        "type": "string"
                                                    },
                                                    "statusCategory": {
                                                        "type": "object",
                                                        "properties": {
                                                            "colorName": {
                                                                "type": "string"
                                                            },
                                                            "id": {
                                                                "type": "integer"
                                                            },
                                                            "key": {
                                                                "type": "string"
                                                            },
                                                            "name": {
                                                                "type": "string"
                                                            },
                                                            "self": {
                                                                "type": "string"
                                                            }
                                                        }
                                                    }
                                                }
                                            },
                                            "summary": {
                                                "type": "string"
                                            }
                                        }
                                    },
                                    "id": {
                                        "type": "string"
                                    },
                                    "key": {
                                        "type": "string"
                                    },
                                    "self": {
                                        "type": "string"
                                    }
                                }
                            },
                            "self": {
                                "type": "string"
                            },
                            "type": {
                                "type": "object",
                                "properties": {
                                    "id": {
                                        "type": "string"
                                    },
                                    "inward": {
                                        "type": "string"
                                    },
                                    "name": {
                                        "type": "string"
                                    },
                                    "outward": {
                                        "type": "string"
                                    },
                                    "self": {
                                        "type": "string"
                                    }
                                }
                            }
                        }
                    }
                },
                "issuetype": {
                    "type": "object",
                    "properties": {
                        "avatarId": {
                            "type": "integer"
                        },
                        "description": {
                            "type": "string"
                        },
                        "entityId": {
                            "type": "string"
                        },
                        "hierarchyLevel": {
                            "type": "integer"
                        },
                        "iconUrl": {
                            "type": "string"
                        },
                        "id": {
                            "type": "string"
                        },
                        "name": {
                            "type": "string"
                        },
                        "self": {
                            "type": "string"
                        },
                        "subtask": {
                            "type": "boolean"
                        }
                    }
                },
                "labels": {
                    "type": "array",
                    "items": {
                        "type": "string"
                    }
                },
                "priority": {
                    "type": "object",
                    "properties": {
                        "iconUrl": {
                            "type": "string"
                        },
                        "id": {
                            "type": "string"
                        },
                        "name": {
                            "type": "string"
                        },
                        "self": {
                            "type": "string"
                        }
                    }
                },
                "progress": {
                    "type": "object",
                    "properties": {
                        "progress": {
                            "type": "integer"
                        },
                        "total": {
                            "type": "integer"
                        }
                    }
                },
                "project": {
                    "type": "object",
                    "properties": {
                        "avatarUrls": {
                            "type": "object",
                            "properties": {
                                "16x16": {
                                    "type": "string"
                                },
                                "24x24": {
                                    "type": "string"
                                },
                                "32x32": {
                                    "type": "string"
                                },
                                "48x48": {
                                    "type": "string"
                                }
                            }
                        },
                        "id": {
                            "type": "string"
                        },
                        "key": {
                            "type": "string"
                        },
                        "name": {
                            "type": "string"
                        },
                        "projectTypeKey": {
                            "type": "string"
                        },
                        "self": {
                            "type": "string"
                        },
                        "simplified": {
                            "type": "boolean"
                        }
                    }
                },
                "reporter": {
                    "type": "object",
                    "properties": {
                        "accountId": {
                            "type": "string"
                        },
                        "accountType": {
                            "type": "string"
                        },
                        "active": {
                            "type": "boolean"
                        },
                        "avatarUrls": {
                            "type": "object",
                            "properties": {
                                "16x16": {
                                    "type": "string"
                                },
                                "24x24": {
                                    "type": "string"
                                },
                                "32x32": {
                                    "type": "string"
                                },
                                "48x48": {
                                    "type": "string"
                                }
                            }
                        },
                        "displayName": {
                            "type": "string"
                        },
                        "emailAddress": {
                            "type": "string"
                        },
                        "self": {
                            "type": "string"
                        },
                        "timeZone": {
                            "type": "string"
                        }
                    }
                },
                "security": {
                    "type": "null"
                },
                "status": {
                    "type": "object",
                    "properties": {
                        "description": {
                            "type": "string"
                        },
                        "iconUrl": {
                            "type": "string"
                        },
                        "id": {
                            "type": "string"
                        },
                        "name": {
                            "type": "string"
                        },
                        "self": {
                            "type": "string"
                        },
                        "statusCategory": {
                            "type": "object",
                            "properties": {
                                "colorName": {
                                    "type": "string"
                                },
                                "id": {
                                    "type": "integer"
                                },
                                "key": {
                                    "type": "string"
                                },
                                "name": {
                                    "type": "string"
                                },
                                "self": {
                                    "type": "string"
                                }
                            }
                        }
                    }
                },
                "statusCategory": {
                    "type": "object",
                    "properties": {
                        "colorName": {
                            "type": "string"
                        },
                        "id": {
                            "type": "integer"
                        },
                        "key": {
                            "type": "string"
                        },
                        "name": {
                            "type": "string"
                        },
                        "self": {
                            "type": "string"
                        }
                    }
                },
                "statuscategorychangedate": {
                    "type": "string"
                },
                "subtasks": {
                    "type": "array",
                    "items": {
                        "type": "object",
                        "properties": {
                            "fields": {
                                "type": "object",
                                "properties": {
                                    "issuetype": {
                                        "type": "object",
                                        "properties": {
                                            "avatarId": {
                                                "type": "integer"
                                            },
                                            "description": {
                                                "type": "string"
                                            },
                                            "entityId": {
                                                "type": "string"
                                            },
                                            "hierarchyLevel": {
                                                "type": "integer"
                                            },
                                            "iconUrl": {
                                                "type": "string"
                                            },
                                            "id": {
                                                "type": "string"
                                            },
                                            "name": {
                                                "type": "string"
                                            },
                                            "self": {
                                                "type": "string"
                                            },
                                            "subtask": {
                                                "type": "boolean"
                                            }
                                        }
                                    },
                                    "priority": {
                                        "type": "object",
                                        "properties": {
                                            "iconUrl": {
                                                "type": "string"
                                            },
                                            "id": {
                                                "type": "string"
                                            },
                                            "name": {
                                                "type": "string"
                                            },
                                            "self": {
                                                "type": "string"
                                            }
                                        }
                                    },
                                    "status": {
                                        "type": "object",
                                        "properties": {
                                            "description": {
                                                "type": "string"
                                            },
                                            "iconUrl": {
                                                "type": "string"
                                            },
                                            "id": {
                                                "type": "string"
                                            },
                                            "name": {
                                                "type": "string"
                                            },
                                            "self": {
                                                "type": "string"
                                            },
                                            "statusCategory": {
                                                "type": "object",
                                                "properties": {
                                                    "colorName": {
                                                        "type": "string"
                                                    },
                                                    "id": {
                                                        "type": "integer"
                                                    },
                                                    "key": {
                                                        "type": "string"
                                                    },
                                                    "name": {
                                                        "type": "string"
                                                    },
                                                    "self": {
                                                        "type": "string"
                                                    }
                                                }
                                            }
                                        }
                                    },
                                    "summary": {
                                        "type": "string"
                                    }
                                }
                            },
                            "id": {
                                "type": "string"
                            },
                            "key": {
                                "type": "string"
                            },
                            "self": {
                                "type": "string"
                            }
                        }
                    }
                },
                "summary": {
                    "type": "string"
                },
                "timeestimate": {
                    "type": "null"
                },
                "timeoriginalestimate": {
                    "type": "null"
                },
                "updated": {
                    "type": "string"
                },
                "votes": {
                    "type": "object",
                    "properties": {
                        "hasVoted": {
                            "type": "boolean"
                        },
                        "self": {
                            "type": "string"
                        },
                        "votes": {
                            "type": "integer"
                        }
                    }
                },
                "watches": {
                    "type": "object",
                    "properties": {
                        "isWatching": {
                            "type": "boolean"
                        },
                        "self": {
                            "type": "string"
                        },
                        "watchCount": {
                            "type": "integer"
                        }
                    }
                },
                "worklog": {
                    "type": "object",
                    "properties": {
                        "maxResults": {
                            "type": "integer"
                        },
                        "startAt": {
                            "type": "integer"
                        },
                        "total": {
                            "type": "integer"
                        },
                        "worklogs": {
                            "type": "array",
                            "items": {
                                "type": "object",
                                "properties": {
                                    "author": {
                                        "type": "object",
                                        "properties": {
                                            "accountId": {
                                                "type": "string"
                                            },
                                            "accountType": {
                                                "type": "string"
                                            },
                                            "active": {
                                                "type": "boolean"
                                            },
                                            "avatarUrls": {
                                                "type": "object",
                                                "properties": {
                                                    "16x16": {
                                                        "type": "string"
                                                    },
                                                    "24x24": {
                                                        "type": "string"
                                                    },
                                                    "32x32": {
                                                        "type": "string"
                                                    },
                                                    "48x48": {
                                                        "type": "string"
                                                    }
                                                }
                                            },
                                            "displayName": {
                                                "type": "string"
                                            },
                                            "self": {
                                                "type": "string"
                                            },
                                            "timeZone": {
                                                "type": "string"
                                            }
                                        }
                                    },
                                    "comment": {
                                        "type": "string"
                                    },
                                    "created": {
                                        "type": "string"
                                    },
                                    "id": {
                                        "type": "string"
                                    },
                                    "issueId": {
                                        "type": "string"
                                    },
                                    "self": {
                                        "type": "string"
                                    },
                                    "started": {
                                        "type": "string"
                                    },
                                    "timeSpent": {
                                        "type": "string"
                                    },
                                    "timeSpentSeconds": {
                                        "type": "integer"
                                    },
                                    "updateAuthor": {
                                        "type": "object",
                                        "properties": {
                                            "accountId": {
                                                "type": "string"
                                            },
                                            "accountType": {
                                                "type": "string"
                                            },
                                            "active": {
                                                "type": "boolean"
                                            },
                                            "avatarUrls": {
                                                "type": "object",
                                                "properties": {
                                                    "16x16": {
                                                        "type": "string"
                                                    },
                                                    "24x24": {
                                                        "type": "string"
                                                    },
                                                    "32x32": {
                                                        "type": "string"
                                                    },
                                                    "48x48": {
                                                        "type": "string"
                                                    }
                                                }
                                            },
                                            "displayName": {
                                                "type": "string"
                                            },
                                            "self": {
                                                "type": "string"
                                            },
                                            "timeZone": {
                                                "type": "string"
                                            }
                                        }
                                    },
                                    "updated": {
                                        "type": "string"
                                    }
                                }
                            }
                        }
                    }
                },
                "workratio": {
                    "type": "integer"
                }
            }
        },
        "id": {
            "type": "string"
        },
        "key": {
            "type": "string"
        },
        "self": {
            "type": "string"
        }
    },
    "version": 4
>>>>>>> 28aabd40
}<|MERGE_RESOLUTION|>--- conflicted
+++ resolved
@@ -1,22 +1,4 @@
 {
-<<<<<<< HEAD
-	"type": "object",
-	"properties": {
-		"expand": {
-			"type": "string"
-		},
-		"id": {
-			"type": "string"
-		},
-		"key": {
-			"type": "string"
-		},
-		"self": {
-			"type": "string"
-		}
-	},
-	"version": 1
-=======
     "type": "object",
     "properties": {
         "expand": {
@@ -971,5 +953,4 @@
         }
     },
     "version": 4
->>>>>>> 28aabd40
 }