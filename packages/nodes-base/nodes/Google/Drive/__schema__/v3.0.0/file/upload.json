--- conflicted
+++ resolved
@@ -1,323 +1,4 @@
 {
-<<<<<<< HEAD
-	"type": "object",
-	"properties": {
-		"capabilities": {
-			"type": "object",
-			"properties": {
-				"canAcceptOwnership": {
-					"type": "boolean"
-				},
-				"canAddChildren": {
-					"type": "boolean"
-				},
-				"canAddMyDriveParent": {
-					"type": "boolean"
-				},
-				"canChangeCopyRequiresWriterPermission": {
-					"type": "boolean"
-				},
-				"canChangeSecurityUpdateEnabled": {
-					"type": "boolean"
-				},
-				"canChangeViewersCanCopyContent": {
-					"type": "boolean"
-				},
-				"canComment": {
-					"type": "boolean"
-				},
-				"canCopy": {
-					"type": "boolean"
-				},
-				"canDelete": {
-					"type": "boolean"
-				},
-				"canDisableInheritedPermissions": {
-					"type": "boolean"
-				},
-				"canDownload": {
-					"type": "boolean"
-				},
-				"canEdit": {
-					"type": "boolean"
-				},
-				"canEnableInheritedPermissions": {
-					"type": "boolean"
-				},
-				"canListChildren": {
-					"type": "boolean"
-				},
-				"canModifyContent": {
-					"type": "boolean"
-				},
-				"canModifyContentRestriction": {
-					"type": "boolean"
-				},
-				"canModifyEditorContentRestriction": {
-					"type": "boolean"
-				},
-				"canModifyLabels": {
-					"type": "boolean"
-				},
-				"canModifyOwnerContentRestriction": {
-					"type": "boolean"
-				},
-				"canMoveChildrenWithinDrive": {
-					"type": "boolean"
-				},
-				"canMoveItemIntoTeamDrive": {
-					"type": "boolean"
-				},
-				"canMoveItemOutOfDrive": {
-					"type": "boolean"
-				},
-				"canMoveItemWithinDrive": {
-					"type": "boolean"
-				},
-				"canReadLabels": {
-					"type": "boolean"
-				},
-				"canReadRevisions": {
-					"type": "boolean"
-				},
-				"canRemoveChildren": {
-					"type": "boolean"
-				},
-				"canRemoveContentRestriction": {
-					"type": "boolean"
-				},
-				"canRemoveMyDriveParent": {
-					"type": "boolean"
-				},
-				"canRename": {
-					"type": "boolean"
-				},
-				"canShare": {
-					"type": "boolean"
-				},
-				"canTrash": {
-					"type": "boolean"
-				},
-				"canUntrash": {
-					"type": "boolean"
-				}
-			}
-		},
-		"copyRequiresWriterPermission": {
-			"type": "boolean"
-		},
-		"createdTime": {
-			"type": "string"
-		},
-		"explicitlyTrashed": {
-			"type": "boolean"
-		},
-		"fileExtension": {
-			"type": "string"
-		},
-		"fullFileExtension": {
-			"type": "string"
-		},
-		"hasThumbnail": {
-			"type": "boolean"
-		},
-		"headRevisionId": {
-			"type": "string"
-		},
-		"iconLink": {
-			"type": "string"
-		},
-		"id": {
-			"type": "string"
-		},
-		"inheritedPermissionsDisabled": {
-			"type": "boolean"
-		},
-		"isAppAuthorized": {
-			"type": "boolean"
-		},
-		"kind": {
-			"type": "string"
-		},
-		"lastModifyingUser": {
-			"type": "object",
-			"properties": {
-				"displayName": {
-					"type": "string"
-				},
-				"emailAddress": {
-					"type": "string"
-				},
-				"kind": {
-					"type": "string"
-				},
-				"me": {
-					"type": "boolean"
-				},
-				"permissionId": {
-					"type": "string"
-				},
-				"photoLink": {
-					"type": "string"
-				}
-			}
-		},
-		"linkShareMetadata": {
-			"type": "object",
-			"properties": {
-				"securityUpdateEligible": {
-					"type": "boolean"
-				},
-				"securityUpdateEnabled": {
-					"type": "boolean"
-				}
-			}
-		},
-		"md5Checksum": {
-			"type": "string"
-		},
-		"mimeType": {
-			"type": "string"
-		},
-		"modifiedByMe": {
-			"type": "boolean"
-		},
-		"modifiedByMeTime": {
-			"type": "string"
-		},
-		"modifiedTime": {
-			"type": "string"
-		},
-		"name": {
-			"type": "string"
-		},
-		"originalFilename": {
-			"type": "string"
-		},
-		"ownedByMe": {
-			"type": "boolean"
-		},
-		"owners": {
-			"type": "array",
-			"items": {
-				"type": "object",
-				"properties": {
-					"displayName": {
-						"type": "string"
-					},
-					"emailAddress": {
-						"type": "string"
-					},
-					"kind": {
-						"type": "string"
-					},
-					"me": {
-						"type": "boolean"
-					},
-					"permissionId": {
-						"type": "string"
-					},
-					"photoLink": {
-						"type": "string"
-					}
-				}
-			}
-		},
-		"parents": {
-			"type": "array",
-			"items": {
-				"type": "string"
-			}
-		},
-		"permissionIds": {
-			"type": "array",
-			"items": {
-				"type": "string"
-			}
-		},
-		"permissions": {
-			"type": "array",
-			"items": {
-				"type": "object",
-				"properties": {
-					"deleted": {
-						"type": "boolean"
-					},
-					"displayName": {
-						"type": "string"
-					},
-					"emailAddress": {
-						"type": "string"
-					},
-					"id": {
-						"type": "string"
-					},
-					"kind": {
-						"type": "string"
-					},
-					"pendingOwner": {
-						"type": "boolean"
-					},
-					"role": {
-						"type": "string"
-					},
-					"type": {
-						"type": "string"
-					}
-				}
-			}
-		},
-		"quotaBytesUsed": {
-			"type": "string"
-		},
-		"sha1Checksum": {
-			"type": "string"
-		},
-		"sha256Checksum": {
-			"type": "string"
-		},
-		"shared": {
-			"type": "boolean"
-		},
-		"size": {
-			"type": "string"
-		},
-		"spaces": {
-			"type": "array",
-			"items": {
-				"type": "string"
-			}
-		},
-		"starred": {
-			"type": "boolean"
-		},
-		"thumbnailVersion": {
-			"type": "string"
-		},
-		"trashed": {
-			"type": "boolean"
-		},
-		"version": {
-			"type": "string"
-		},
-		"viewedByMe": {
-			"type": "boolean"
-		},
-		"viewersCanCopyContent": {
-			"type": "boolean"
-		},
-		"webContentLink": {
-			"type": "string"
-		},
-		"webViewLink": {
-			"type": "string"
-		},
-		"writersCanShare": {
-			"type": "boolean"
-		}
-	},
-	"version": 1
-=======
     "type": "object",
     "properties": {
         "capabilities": {
@@ -638,5 +319,4 @@
         }
     },
     "version": 2
->>>>>>> 28aabd40
 }