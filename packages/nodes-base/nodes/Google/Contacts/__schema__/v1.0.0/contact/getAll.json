--- conflicted
+++ resolved
@@ -1,50 +1,4 @@
 {
-<<<<<<< HEAD
-	"type": "object",
-	"properties": {
-		"contactId": {
-			"type": "string"
-		},
-		"etag": {
-			"type": "string"
-		},
-		"names": {
-			"type": "object",
-			"properties": {
-				"displayName": {
-					"type": "string"
-				},
-				"displayNameLastFirst": {
-					"type": "string"
-				},
-				"familyName": {
-					"type": "string"
-				},
-				"givenName": {
-					"type": "string"
-				},
-				"unstructuredName": {
-					"type": "string"
-				}
-			}
-		},
-		"phoneNumbers": {
-			"type": "object",
-			"properties": {
-				"mobile": {
-					"type": "array",
-					"items": {
-						"type": "string"
-					}
-				}
-			}
-		},
-		"resourceName": {
-			"type": "string"
-		}
-	},
-	"version": 1
-=======
     "type": "object",
     "properties": {
         "contactId": {
@@ -78,5 +32,4 @@
         }
     },
     "version": 2
->>>>>>> 28aabd40
 }