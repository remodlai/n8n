{
<<<<<<< HEAD
	"type": "object",
	"properties": {
		"advertisingChannelType": {
			"type": "string"
		},
		"amountMicros": {
			"type": "string"
		},
		"costMicros": {
			"type": "string"
		},
		"id": {
			"type": "string"
		},
		"impressions": {
			"type": "string"
		},
		"interactions": {
			"type": "string"
		},
		"name": {
			"type": "string"
		},
		"period": {
			"type": "string"
		},
		"resourceName": {
			"type": "string"
		},
		"status": {
			"type": "string"
		},
		"videoViews": {
			"type": "string"
		}
	},
	"version": 1
=======
    "type": "object",
    "properties": {
        "advertisingChannelType": {
            "type": "string"
        },
        "amountMicros": {
            "type": "string"
        },
        "averageCpm": {
            "type": "number"
        },
        "costMicros": {
            "type": "string"
        },
        "ctr": {
            "type": "number"
        },
        "id": {
            "type": "string"
        },
        "impressions": {
            "type": "string"
        },
        "interactionRate": {
            "type": "number"
        },
        "interactions": {
            "type": "string"
        },
        "name": {
            "type": "string"
        },
        "optimizationScore": {
            "type": "number"
        },
        "period": {
            "type": "string"
        },
        "resourceName": {
            "type": "string"
        },
        "status": {
            "type": "string"
        },
        "videoViews": {
            "type": "string"
        }
    },
    "version": 2
>>>>>>> 28aabd40
}<|MERGE_RESOLUTION|>--- conflicted
+++ resolved
@@ -1,43 +1,4 @@
 {
-<<<<<<< HEAD
-	"type": "object",
-	"properties": {
-		"advertisingChannelType": {
-			"type": "string"
-		},
-		"amountMicros": {
-			"type": "string"
-		},
-		"costMicros": {
-			"type": "string"
-		},
-		"id": {
-			"type": "string"
-		},
-		"impressions": {
-			"type": "string"
-		},
-		"interactions": {
-			"type": "string"
-		},
-		"name": {
-			"type": "string"
-		},
-		"period": {
-			"type": "string"
-		},
-		"resourceName": {
-			"type": "string"
-		},
-		"status": {
-			"type": "string"
-		},
-		"videoViews": {
-			"type": "string"
-		}
-	},
-	"version": 1
-=======
     "type": "object",
     "properties": {
         "advertisingChannelType": {
@@ -87,5 +48,4 @@
         }
     },
     "version": 2
->>>>>>> 28aabd40
 }