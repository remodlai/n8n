--- conflicted
+++ resolved
@@ -1,50 +1,4 @@
 {
-<<<<<<< HEAD
-	"type": "object",
-	"properties": {
-		"comment": {
-			"type": "string"
-		},
-		"createTime": {
-			"type": "string"
-		},
-		"name": {
-			"type": "string"
-		},
-		"reviewer": {
-			"type": "object",
-			"properties": {
-				"displayName": {
-					"type": "string"
-				},
-				"profilePhotoUrl": {
-					"type": "string"
-				}
-			}
-		},
-		"reviewId": {
-			"type": "string"
-		},
-		"reviewReply": {
-			"type": "object",
-			"properties": {
-				"comment": {
-					"type": "string"
-				},
-				"updateTime": {
-					"type": "string"
-				}
-			}
-		},
-		"starRating": {
-			"type": "string"
-		},
-		"updateTime": {
-			"type": "string"
-		}
-	},
-	"version": 1
-=======
     "type": "object",
     "properties": {
         "comment": {
@@ -78,5 +32,4 @@
         }
     },
     "version": 2
->>>>>>> 28aabd40
 }