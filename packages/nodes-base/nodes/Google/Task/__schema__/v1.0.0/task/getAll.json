{
<<<<<<< HEAD
	"type": "object",
	"properties": {
		"etag": {
			"type": "string"
		},
		"id": {
			"type": "string"
		},
		"kind": {
			"type": "string"
		},
		"links": {
			"type": "array",
			"items": {
				"type": "object",
				"properties": {
					"description": {
						"type": "string"
					},
					"link": {
						"type": "string"
					},
					"type": {
						"type": "string"
					}
				}
			}
		},
		"notes": {
			"type": "string"
		},
		"position": {
			"type": "string"
		},
		"selfLink": {
			"type": "string"
		},
		"status": {
			"type": "string"
		},
		"title": {
			"type": "string"
		},
		"updated": {
			"type": "string"
		},
		"webViewLink": {
			"type": "string"
		}
	},
	"version": 1
=======
    "type": "object",
    "properties": {
        "etag": {
            "type": "string"
        },
        "id": {
            "type": "string"
        },
        "kind": {
            "type": "string"
        },
        "links": {
            "type": "array",
            "items": {
                "type": "object",
                "properties": {
                    "description": {
                        "type": "string"
                    },
                    "link": {
                        "type": "string"
                    },
                    "type": {
                        "type": "string"
                    }
                }
            }
        },
        "position": {
            "type": "string"
        },
        "selfLink": {
            "type": "string"
        },
        "status": {
            "type": "string"
        },
        "title": {
            "type": "string"
        },
        "updated": {
            "type": "string"
        },
        "webViewLink": {
            "type": "string"
        }
    },
    "version": 2
>>>>>>> 28aabd40
}<|MERGE_RESOLUTION|>--- conflicted
+++ resolved
@@ -1,57 +1,4 @@
 {
-<<<<<<< HEAD
-	"type": "object",
-	"properties": {
-		"etag": {
-			"type": "string"
-		},
-		"id": {
-			"type": "string"
-		},
-		"kind": {
-			"type": "string"
-		},
-		"links": {
-			"type": "array",
-			"items": {
-				"type": "object",
-				"properties": {
-					"description": {
-						"type": "string"
-					},
-					"link": {
-						"type": "string"
-					},
-					"type": {
-						"type": "string"
-					}
-				}
-			}
-		},
-		"notes": {
-			"type": "string"
-		},
-		"position": {
-			"type": "string"
-		},
-		"selfLink": {
-			"type": "string"
-		},
-		"status": {
-			"type": "string"
-		},
-		"title": {
-			"type": "string"
-		},
-		"updated": {
-			"type": "string"
-		},
-		"webViewLink": {
-			"type": "string"
-		}
-	},
-	"version": 1
-=======
     "type": "object",
     "properties": {
         "etag": {
@@ -100,5 +47,4 @@
         }
     },
     "version": 2
->>>>>>> 28aabd40
 }