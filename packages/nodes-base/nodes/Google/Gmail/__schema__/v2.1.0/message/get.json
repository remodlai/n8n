--- conflicted
+++ resolved
@@ -1,155 +1,4 @@
 {
-<<<<<<< HEAD
-	"type": "object",
-	"properties": {
-		"date": {
-			"type": "string"
-		},
-		"from": {
-			"type": "object",
-			"properties": {
-				"html": {
-					"type": "string"
-				},
-				"text": {
-					"type": "string"
-				},
-				"value": {
-					"type": "array",
-					"items": {
-						"type": "object",
-						"properties": {
-							"address": {
-								"type": "string"
-							},
-							"name": {
-								"type": "string"
-							}
-						}
-					}
-				}
-			}
-		},
-		"headers": {
-			"type": "object",
-			"properties": {
-				"arc-authentication-results": {
-					"type": "string"
-				},
-				"arc-message-signature": {
-					"type": "string"
-				},
-				"arc-seal": {
-					"type": "string"
-				},
-				"authentication-results": {
-					"type": "string"
-				},
-				"content-type": {
-					"type": "string"
-				},
-				"date": {
-					"type": "string"
-				},
-				"delivered-to": {
-					"type": "string"
-				},
-				"dkim-signature": {
-					"type": "string"
-				},
-				"from": {
-					"type": "string"
-				},
-				"message-id": {
-					"type": "string"
-				},
-				"mime-version": {
-					"type": "string"
-				},
-				"received": {
-					"type": "string"
-				},
-				"received-spf": {
-					"type": "string"
-				},
-				"return-path": {
-					"type": "string"
-				},
-				"subject": {
-					"type": "string"
-				},
-				"to": {
-					"type": "string"
-				},
-				"x-gm-message-state": {
-					"type": "string"
-				},
-				"x-google-dkim-signature": {
-					"type": "string"
-				},
-				"x-google-smtp-source": {
-					"type": "string"
-				},
-				"x-received": {
-					"type": "string"
-				}
-			}
-		},
-		"id": {
-			"type": "string"
-		},
-		"labelIds": {
-			"type": "array",
-			"items": {
-				"type": "string"
-			}
-		},
-		"messageId": {
-			"type": "string"
-		},
-		"sizeEstimate": {
-			"type": "integer"
-		},
-		"subject": {
-			"type": "string"
-		},
-		"text": {
-			"type": "string"
-		},
-		"textAsHtml": {
-			"type": "string"
-		},
-		"threadId": {
-			"type": "string"
-		},
-		"to": {
-			"type": "object",
-			"properties": {
-				"html": {
-					"type": "string"
-				},
-				"text": {
-					"type": "string"
-				},
-				"value": {
-					"type": "array",
-					"items": {
-						"type": "object",
-						"properties": {
-							"address": {
-								"type": "string"
-							},
-							"name": {
-								"type": "string"
-							}
-						}
-					}
-				}
-			}
-		}
-	},
-	"version": 1
-=======
     "type": "object",
     "properties": {
         "date": {
@@ -293,5 +142,4 @@
         }
     },
     "version": 4
->>>>>>> 28aabd40
 }