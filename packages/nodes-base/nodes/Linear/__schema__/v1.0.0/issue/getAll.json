--- conflicted
+++ resolved
@@ -1,50 +1,4 @@
 {
-<<<<<<< HEAD
-	"type": "object",
-	"properties": {
-		"archivedAt": {
-			"type": "null"
-		},
-		"createdAt": {
-			"type": "string"
-		},
-		"creator": {
-			"type": "object",
-			"properties": {
-				"displayName": {
-					"type": "string"
-				},
-				"id": {
-					"type": "string"
-				}
-			}
-		},
-		"id": {
-			"type": "string"
-		},
-		"identifier": {
-			"type": "string"
-		},
-		"priority": {
-			"type": "integer"
-		},
-		"state": {
-			"type": "object",
-			"properties": {
-				"id": {
-					"type": "string"
-				},
-				"name": {
-					"type": "string"
-				}
-			}
-		},
-		"title": {
-			"type": "string"
-		}
-	},
-	"version": 1
-=======
     "type": "object",
     "properties": {
         "archivedAt": {
@@ -89,5 +43,4 @@
         }
     },
     "version": 3
->>>>>>> 28aabd40
 }