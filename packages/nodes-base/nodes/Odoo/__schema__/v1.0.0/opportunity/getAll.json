{
<<<<<<< HEAD
	"type": "object",
	"properties": {
		"id": {
			"type": "integer"
		},
		"won_status": {
			"type": "string"
		}
	},
	"version": 1
=======
    "type": "object",
    "properties": {
        "active": {
            "type": "boolean"
        },
        "create_date": {
            "type": "string"
        },
        "display_name": {
            "type": "string"
        },
        "id": {
            "type": "integer"
        }
    },
    "version": 4
>>>>>>> 28aabd40
}<|MERGE_RESOLUTION|>--- conflicted
+++ resolved
@@ -1,16 +1,4 @@
 {
-<<<<<<< HEAD
-	"type": "object",
-	"properties": {
-		"id": {
-			"type": "integer"
-		},
-		"won_status": {
-			"type": "string"
-		}
-	},
-	"version": 1
-=======
     "type": "object",
     "properties": {
         "active": {
@@ -27,5 +15,4 @@
         }
     },
     "version": 4
->>>>>>> 28aabd40
 }