{
<<<<<<< HEAD
	"type": "object",
	"properties": {
		"id": {
			"type": "integer"
		},
		"name": {
			"type": "string"
		}
	},
	"version": 1
=======
    "type": "object",
    "properties": {
        "id": {
            "type": "integer"
        }
    },
    "version": 2
>>>>>>> 28aabd40
}<|MERGE_RESOLUTION|>--- conflicted
+++ resolved
@@ -1,16 +1,4 @@
 {
-<<<<<<< HEAD
-	"type": "object",
-	"properties": {
-		"id": {
-			"type": "integer"
-		},
-		"name": {
-			"type": "string"
-		}
-	},
-	"version": 1
-=======
     "type": "object",
     "properties": {
         "id": {
@@ -18,5 +6,4 @@
         }
     },
     "version": 2
->>>>>>> 28aabd40
 }