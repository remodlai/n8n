--- conflicted
+++ resolved
@@ -1,13 +1,4 @@
 {
-<<<<<<< HEAD
-	"type": "object",
-	"properties": {
-		"id": {
-			"type": "integer"
-		}
-	},
-	"version": 1
-=======
     "type": "object",
     "properties": {
         "id": {
@@ -15,5 +6,4 @@
         }
     },
     "version": 3
->>>>>>> 28aabd40
 }