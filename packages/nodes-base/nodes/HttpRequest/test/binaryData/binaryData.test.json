{
	"name": "Download as Binary Data",
	"nodes": [
		{
			"name": "When clicking \"Execute Workflow\"",
			"type": "n8n-nodes-base.manualTrigger",
			"typeVersion": 1,
			"parameters": {},
			"position": [580, 300]
		},
		{
			"name": "HTTP Request (v1)",
			"type": "n8n-nodes-base.httpRequest",
			"typeVersion": 1,
			"parameters": {
				"url": "https://dummy.domain/path/to/image.png",
				"responseFormat": "file"
			},
			"position": [1020, -100]
		},
		{
			"name": "HTTP Request (v2)",
			"type": "n8n-nodes-base.httpRequest",
			"typeVersion": 2,
			"parameters": {
				"url": "https://dummy.domain/path/to/image.png",
				"responseFormat": "file",
				"options": {}
			},
			"position": [1020, 80]
		},
		{
			"name": "HTTP Request (v3)",
			"type": "n8n-nodes-base.httpRequest",
			"typeVersion": 3,
			"parameters": {
				"url": "https://dummy.domain/path/to/image.png",
				"options": {
					"response": {
						"response": {
							"responseFormat": "file"
						}
					}
				}
			},
			"position": [1020, 240]
		},
		{
			"name": "HTTP Request (v4)",
			"type": "n8n-nodes-base.httpRequest",
			"typeVersion": 4,
			"parameters": {
				"url": "https://dummy.domain/path/to/image.png",
				"options": {
					"response": {
						"response": {
							"responseFormat": "file"
						}
					}
				}
			},
			"position": [1020, 400]
		},
		{
			"name": "Follow Redirect",
			"type": "n8n-nodes-base.httpRequest",
			"typeVersion": 4.1,
			"parameters": {
				"url": "https://dummy.domain/redirect-to-image",
				"options": {
					"response": {
						"response": {
							"responseFormat": "file"
						}
					}
				}
			},
			"position": [1020, 560]
		},
		{
			"name": "Content Disposition",
			"type": "n8n-nodes-base.httpRequest",
			"typeVersion": 4.1,
			"parameters": {
				"url": "https://dummy.domain/custom-content-disposition",
				"options": {
					"response": {
						"response": {
							"responseFormat": "file"
						}
					}
				}
			},
			"position": [1020, 720]
<<<<<<< HEAD
=======
		},
		{
			"parameters": {
				"url": "https://dummy.domain/path/to/text.txt",
				"options": {
					"response": {
						"response": {
							"responseFormat": "file"
						}
					}
				}
			},
			"name": "HTTP Request (v4)2",
			"type": "n8n-nodes-base.httpRequest",
			"typeVersion": 4,
			"position": [1680, 600],
			"id": "665fef5c-6380-4bc0-be2a-430446b140ca"
>>>>>>> 28aabd40
		}
	],
	"pinData": {
		"HTTP Request (v1)": [
			{
				"binary": {
					"data": {
<<<<<<< HEAD
=======
						"data": "dGVzdA==",
>>>>>>> 28aabd40
						"mimeType": "image/png",
						"fileType": "image",
						"fileExtension": "png",
						"fileName": "image.png",
						"fileSize": "4 B"
					}
				},
				"json": {}
			}
		],
		"HTTP Request (v2)": [
			{
				"binary": {
					"data": {
<<<<<<< HEAD
=======
						"data": "dGVzdA==",
>>>>>>> 28aabd40
						"mimeType": "image/png",
						"fileType": "image",
						"fileExtension": "png",
						"fileName": "image.png",
						"fileSize": "4 B"
					}
				},
				"json": {}
			}
		],
		"HTTP Request (v3)": [
			{
				"binary": {
					"data": {
<<<<<<< HEAD
=======
						"data": "dGVzdA==",
>>>>>>> 28aabd40
						"mimeType": "image/png",
						"fileType": "image",
						"fileExtension": "png",
						"fileName": "image.png",
						"fileSize": "4 B"
					}
				},
				"json": {}
			}
		],
		"HTTP Request (v4)": [
			{
				"binary": {
					"data": {
<<<<<<< HEAD
=======
						"data": "dGVzdA==",
>>>>>>> 28aabd40
						"mimeType": "image/png",
						"fileType": "image",
						"fileExtension": "png",
						"fileName": "image.png",
						"fileSize": "4 B"
					}
				},
				"json": {}
			}
		],
		"Follow Redirect": [
			{
				"binary": {
					"data": {
<<<<<<< HEAD
=======
						"data": "dGVzdA==",
>>>>>>> 28aabd40
						"mimeType": "image/png",
						"fileType": "image",
						"fileExtension": "png",
						"fileName": "image.png",
						"fileSize": "4 B"
					}
				},
				"json": {}
			}
		],
		"Content Disposition": [
			{
				"binary": {
					"data": {
<<<<<<< HEAD
=======
						"data": "dGVzdGluZw==",
>>>>>>> 28aabd40
						"mimeType": "image/jpeg",
						"fileType": "image",
						"fileExtension": "jpg",
						"fileName": "testing.jpg",
						"fileSize": "7 B"
					}
				},
				"json": {}
			}
<<<<<<< HEAD
=======
		],
		"HTTP Request (v4)2": [
			{
				"binary": {
					"data": {
						"data": "dGVzdA==",
						"mimeType": "text/plain",
						"fileType": "text",
						"fileExtension": "txt",
						"fileName": "text.txt",
						"fileSize": "4 B"
					}
				},
				"json": {}
			}
>>>>>>> 28aabd40
		]
	},
	"connections": {
		"When clicking \"Execute Workflow\"": {
			"main": [
				[
					{
						"node": "HTTP Request (v1)",
						"type": "main",
						"index": 0
					},
					{
						"node": "HTTP Request (v2)",
						"type": "main",
						"index": 0
					},
					{
						"node": "HTTP Request (v3)",
						"type": "main",
						"index": 0
					},
					{
						"node": "HTTP Request (v4)",
						"type": "main",
						"index": 0
					},
					{
						"node": "Follow Redirect",
						"type": "main",
						"index": 0
					},
					{
						"node": "Content Disposition",
						"type": "main",
						"index": 0
<<<<<<< HEAD
=======
					},
					{
						"node": "HTTP Request (v4)2",
						"type": "main",
						"index": 0
>>>>>>> 28aabd40
					}
				]
			]
		}
	}
}<|MERGE_RESOLUTION|>--- conflicted
+++ resolved
@@ -92,8 +92,6 @@
 				}
 			},
 			"position": [1020, 720]
-<<<<<<< HEAD
-=======
 		},
 		{
 			"parameters": {
@@ -111,7 +109,6 @@
 			"typeVersion": 4,
 			"position": [1680, 600],
 			"id": "665fef5c-6380-4bc0-be2a-430446b140ca"
->>>>>>> 28aabd40
 		}
 	],
 	"pinData": {
@@ -119,10 +116,7 @@
 			{
 				"binary": {
 					"data": {
-<<<<<<< HEAD
-=======
-						"data": "dGVzdA==",
->>>>>>> 28aabd40
+						"data": "dGVzdA==",
 						"mimeType": "image/png",
 						"fileType": "image",
 						"fileExtension": "png",
@@ -137,10 +131,7 @@
 			{
 				"binary": {
 					"data": {
-<<<<<<< HEAD
-=======
-						"data": "dGVzdA==",
->>>>>>> 28aabd40
+						"data": "dGVzdA==",
 						"mimeType": "image/png",
 						"fileType": "image",
 						"fileExtension": "png",
@@ -155,10 +146,7 @@
 			{
 				"binary": {
 					"data": {
-<<<<<<< HEAD
-=======
-						"data": "dGVzdA==",
->>>>>>> 28aabd40
+						"data": "dGVzdA==",
 						"mimeType": "image/png",
 						"fileType": "image",
 						"fileExtension": "png",
@@ -173,10 +161,7 @@
 			{
 				"binary": {
 					"data": {
-<<<<<<< HEAD
-=======
-						"data": "dGVzdA==",
->>>>>>> 28aabd40
+						"data": "dGVzdA==",
 						"mimeType": "image/png",
 						"fileType": "image",
 						"fileExtension": "png",
@@ -191,10 +176,7 @@
 			{
 				"binary": {
 					"data": {
-<<<<<<< HEAD
-=======
-						"data": "dGVzdA==",
->>>>>>> 28aabd40
+						"data": "dGVzdA==",
 						"mimeType": "image/png",
 						"fileType": "image",
 						"fileExtension": "png",
@@ -209,10 +191,7 @@
 			{
 				"binary": {
 					"data": {
-<<<<<<< HEAD
-=======
 						"data": "dGVzdGluZw==",
->>>>>>> 28aabd40
 						"mimeType": "image/jpeg",
 						"fileType": "image",
 						"fileExtension": "jpg",
@@ -222,8 +201,6 @@
 				},
 				"json": {}
 			}
-<<<<<<< HEAD
-=======
 		],
 		"HTTP Request (v4)2": [
 			{
@@ -239,7 +216,6 @@
 				},
 				"json": {}
 			}
->>>>>>> 28aabd40
 		]
 	},
 	"connections": {
@@ -275,14 +251,11 @@
 						"node": "Content Disposition",
 						"type": "main",
 						"index": 0
-<<<<<<< HEAD
-=======
 					},
 					{
 						"node": "HTTP Request (v4)2",
 						"type": "main",
 						"index": 0
->>>>>>> 28aabd40
 					}
 				]
 			]
