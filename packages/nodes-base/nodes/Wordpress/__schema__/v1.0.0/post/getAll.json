--- conflicted
+++ resolved
@@ -1,272 +1,4 @@
 {
-<<<<<<< HEAD
-	"type": "object",
-	"properties": {
-		"_links": {
-			"type": "object",
-			"properties": {
-				"about": {
-					"type": "array",
-					"items": {
-						"type": "object",
-						"properties": {
-							"href": {
-								"type": "string"
-							}
-						}
-					}
-				},
-				"author": {
-					"type": "array",
-					"items": {
-						"type": "object",
-						"properties": {
-							"embeddable": {
-								"type": "boolean"
-							},
-							"href": {
-								"type": "string"
-							}
-						}
-					}
-				},
-				"collection": {
-					"type": "array",
-					"items": {
-						"type": "object",
-						"properties": {
-							"href": {
-								"type": "string"
-							}
-						}
-					}
-				},
-				"curies": {
-					"type": "array",
-					"items": {
-						"type": "object",
-						"properties": {
-							"href": {
-								"type": "string"
-							},
-							"name": {
-								"type": "string"
-							},
-							"templated": {
-								"type": "boolean"
-							}
-						}
-					}
-				},
-				"predecessor-version": {
-					"type": "array",
-					"items": {
-						"type": "object",
-						"properties": {
-							"href": {
-								"type": "string"
-							},
-							"id": {
-								"type": "integer"
-							}
-						}
-					}
-				},
-				"replies": {
-					"type": "array",
-					"items": {
-						"type": "object",
-						"properties": {
-							"embeddable": {
-								"type": "boolean"
-							},
-							"href": {
-								"type": "string"
-							}
-						}
-					}
-				},
-				"self": {
-					"type": "array",
-					"items": {
-						"type": "object",
-						"properties": {
-							"href": {
-								"type": "string"
-							},
-							"targetHints": {
-								"type": "object",
-								"properties": {
-									"allow": {
-										"type": "array",
-										"items": {
-											"type": "string"
-										}
-									}
-								}
-							}
-						}
-					}
-				},
-				"version-history": {
-					"type": "array",
-					"items": {
-						"type": "object",
-						"properties": {
-							"count": {
-								"type": "integer"
-							},
-							"href": {
-								"type": "string"
-							}
-						}
-					}
-				},
-				"wp:attachment": {
-					"type": "array",
-					"items": {
-						"type": "object",
-						"properties": {
-							"href": {
-								"type": "string"
-							}
-						}
-					}
-				},
-				"wp:featuredmedia": {
-					"type": "array",
-					"items": {
-						"type": "object",
-						"properties": {
-							"embeddable": {
-								"type": "boolean"
-							},
-							"href": {
-								"type": "string"
-							}
-						}
-					}
-				},
-				"wp:term": {
-					"type": "array",
-					"items": {
-						"type": "object",
-						"properties": {
-							"embeddable": {
-								"type": "boolean"
-							},
-							"href": {
-								"type": "string"
-							},
-							"taxonomy": {
-								"type": "string"
-							}
-						}
-					}
-				}
-			}
-		},
-		"author": {
-			"type": "integer"
-		},
-		"categories": {
-			"type": "array",
-			"items": {
-				"type": "integer"
-			}
-		},
-		"comment_status": {
-			"type": "string"
-		},
-		"content": {
-			"type": "object",
-			"properties": {
-				"protected": {
-					"type": "boolean"
-				},
-				"rendered": {
-					"type": "string"
-				}
-			}
-		},
-		"date": {
-			"type": "string"
-		},
-		"date_gmt": {
-			"type": "string"
-		},
-		"excerpt": {
-			"type": "object",
-			"properties": {
-				"protected": {
-					"type": "boolean"
-				},
-				"rendered": {
-					"type": "string"
-				}
-			}
-		},
-		"featured_media": {
-			"type": "integer"
-		},
-		"format": {
-			"type": "string"
-		},
-		"guid": {
-			"type": "object",
-			"properties": {
-				"rendered": {
-					"type": "string"
-				}
-			}
-		},
-		"id": {
-			"type": "integer"
-		},
-		"link": {
-			"type": "string"
-		},
-		"modified": {
-			"type": "string"
-		},
-		"modified_gmt": {
-			"type": "string"
-		},
-		"ping_status": {
-			"type": "string"
-		},
-		"slug": {
-			"type": "string"
-		},
-		"status": {
-			"type": "string"
-		},
-		"sticky": {
-			"type": "boolean"
-		},
-		"tags": {
-			"type": "array",
-			"items": {
-				"type": "integer"
-			}
-		},
-		"template": {
-			"type": "string"
-		},
-		"title": {
-			"type": "object",
-			"properties": {
-				"rendered": {
-					"type": "string"
-				}
-			}
-		},
-		"type": {
-			"type": "string"
-		}
-	},
-	"version": 1
-=======
     "type": "object",
     "properties": {
         "_links": {
@@ -541,5 +273,4 @@
         }
     },
     "version": 2
->>>>>>> 28aabd40
 }