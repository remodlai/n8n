{
<<<<<<< HEAD
	"type": "object",
	"properties": {
		"agent_id": {
			"type": "integer"
		},
		"appointment_type": {
			"type": "integer"
		},
		"attachment_count": {
			"type": "integer"
		},
		"category_1": {
			"type": "string"
		},
		"category_2": {
			"type": "string"
		},
		"category_3": {
			"type": "string"
		},
		"category_4": {
			"type": "string"
		},
		"child_count": {
			"type": "integer"
		},
		"client_id": {
			"type": "integer"
		},
		"client_name": {
			"type": "string"
		},
		"cost": {
			"type": "integer"
		},
		"dateoccurred": {
			"type": "string"
		},
		"deadlinedate": {
			"type": "string"
		},
		"department_id": {
			"type": "integer"
		},
		"details": {
			"type": "string"
		},
		"emailcclist": {
			"type": "string"
		},
		"emailtolist": {
			"type": "string"
		},
		"enduserstatus": {
			"type": "integer"
		},
		"estimatedays": {
			"type": "integer"
		},
		"excludefromsla": {
			"type": "boolean"
		},
		"fixbydate": {
			"type": "string"
		},
		"flagged": {
			"type": "boolean"
		},
		"guid": {
			"type": "string"
		},
		"id": {
			"type": "integer"
		},
		"idsummary": {
			"type": "string"
		},
		"impact": {
			"type": "integer"
		},
		"impactlevel": {
			"type": "integer"
		},
		"inactive": {
			"type": "boolean"
		},
		"invoiceseperatelyoverride": {
			"type": "boolean"
		},
		"is_vip": {
			"type": "boolean"
		},
		"isimportantcontact": {
			"type": "boolean"
		},
		"itil_requesttype_id": {
			"type": "integer"
		},
		"last_update": {
			"type": "string"
		},
		"lastactiondate": {
			"type": "string"
		},
		"lastincomingemail": {
			"type": "string"
		},
		"matched_kb_id": {
			"type": "integer"
		},
		"maximumRestrictedPriority": {
			"type": "integer"
		},
		"merged_into_id": {
			"type": "integer"
		},
		"notuseful_count": {
			"type": "integer"
		},
		"onhold": {
			"type": "boolean"
		},
		"oppcompanyname": {
			"type": "string"
		},
		"oppvalueadjusted": {
			"type": "integer"
		},
		"organisation_id": {
			"type": "integer"
		},
		"pipeline_stage_id": {
			"type": "integer"
		},
		"priority_id": {
			"type": "integer"
		},
		"product_id": {
			"type": "integer"
		},
		"projectinternaltask": {
			"type": "boolean"
		},
		"purchaseordernumber": {
			"type": "string"
		},
		"quantity": {
			"type": "integer"
		},
		"read": {
			"type": "boolean"
		},
		"release_id": {
			"type": "integer"
		},
		"release_important": {
			"type": "boolean"
		},
		"release2_id": {
			"type": "integer"
		},
		"release3_id": {
			"type": "integer"
		},
		"releasenotegroup_id": {
			"type": "integer"
		},
		"reportedby": {
			"type": "string"
		},
		"respondbydate": {
			"type": "string"
		},
		"responsedate": {
			"type": "string"
		},
		"reviewed": {
			"type": "boolean"
		},
		"section_timezone": {
			"type": "string"
		},
		"servicestatusnote": {
			"type": "string"
		},
		"site_id": {
			"type": "integer"
		},
		"site_name": {
			"type": "string"
		},
		"site_timezone": {
			"type": "string"
		},
		"sla_id": {
			"type": "integer"
		},
		"slaresponsestate": {
			"type": "string"
		},
		"source": {
			"type": "integer"
		},
		"starttime": {
			"type": "string"
		},
		"starttimeslot": {
			"type": "integer"
		},
		"status_id": {
			"type": "integer"
		},
		"summary": {
			"type": "string"
		},
		"supplier_status": {
			"type": "integer"
		},
		"table": {
			"type": "integer"
		},
		"targetdate": {
			"type": "string"
		},
		"targettime": {
			"type": "string"
		},
		"targettimeslot": {
			"type": "integer"
		},
		"team": {
			"type": "string"
		},
		"ticket_tags": {
			"type": "string"
		},
		"ticketage": {
			"type": "number"
		},
		"tickettype_id": {
			"type": "integer"
		},
		"updateservicestatus": {
			"type": "boolean"
		},
		"urgency": {
			"type": "integer"
		},
		"use": {
			"type": "string"
		},
		"useful_count": {
			"type": "integer"
		},
		"user_email": {
			"type": "string"
		},
		"user_id": {
			"type": "integer"
		},
		"user_name": {
			"type": "string"
		},
		"userdef1": {
			"type": "string"
		},
		"userdef2": {
			"type": "string"
		},
		"userdef3": {
			"type": "string"
		},
		"userdef4": {
			"type": "string"
		},
		"userdef5": {
			"type": "string"
		},
		"workflow_id": {
			"type": "integer"
		},
		"workflow_step": {
			"type": "integer"
		}
	},
	"version": 1
=======
    "type": "object",
    "properties": {
        "agent_id": {
            "type": "integer"
        },
        "details": {
            "type": "string"
        },
        "id": {
            "type": "integer"
        },
        "summary": {
            "type": "string"
        },
        "targetdate": {
            "type": "string"
        }
    },
    "version": 2
>>>>>>> 28aabd40
}<|MERGE_RESOLUTION|>--- conflicted
+++ resolved
@@ -1,292 +1,4 @@
 {
-<<<<<<< HEAD
-	"type": "object",
-	"properties": {
-		"agent_id": {
-			"type": "integer"
-		},
-		"appointment_type": {
-			"type": "integer"
-		},
-		"attachment_count": {
-			"type": "integer"
-		},
-		"category_1": {
-			"type": "string"
-		},
-		"category_2": {
-			"type": "string"
-		},
-		"category_3": {
-			"type": "string"
-		},
-		"category_4": {
-			"type": "string"
-		},
-		"child_count": {
-			"type": "integer"
-		},
-		"client_id": {
-			"type": "integer"
-		},
-		"client_name": {
-			"type": "string"
-		},
-		"cost": {
-			"type": "integer"
-		},
-		"dateoccurred": {
-			"type": "string"
-		},
-		"deadlinedate": {
-			"type": "string"
-		},
-		"department_id": {
-			"type": "integer"
-		},
-		"details": {
-			"type": "string"
-		},
-		"emailcclist": {
-			"type": "string"
-		},
-		"emailtolist": {
-			"type": "string"
-		},
-		"enduserstatus": {
-			"type": "integer"
-		},
-		"estimatedays": {
-			"type": "integer"
-		},
-		"excludefromsla": {
-			"type": "boolean"
-		},
-		"fixbydate": {
-			"type": "string"
-		},
-		"flagged": {
-			"type": "boolean"
-		},
-		"guid": {
-			"type": "string"
-		},
-		"id": {
-			"type": "integer"
-		},
-		"idsummary": {
-			"type": "string"
-		},
-		"impact": {
-			"type": "integer"
-		},
-		"impactlevel": {
-			"type": "integer"
-		},
-		"inactive": {
-			"type": "boolean"
-		},
-		"invoiceseperatelyoverride": {
-			"type": "boolean"
-		},
-		"is_vip": {
-			"type": "boolean"
-		},
-		"isimportantcontact": {
-			"type": "boolean"
-		},
-		"itil_requesttype_id": {
-			"type": "integer"
-		},
-		"last_update": {
-			"type": "string"
-		},
-		"lastactiondate": {
-			"type": "string"
-		},
-		"lastincomingemail": {
-			"type": "string"
-		},
-		"matched_kb_id": {
-			"type": "integer"
-		},
-		"maximumRestrictedPriority": {
-			"type": "integer"
-		},
-		"merged_into_id": {
-			"type": "integer"
-		},
-		"notuseful_count": {
-			"type": "integer"
-		},
-		"onhold": {
-			"type": "boolean"
-		},
-		"oppcompanyname": {
-			"type": "string"
-		},
-		"oppvalueadjusted": {
-			"type": "integer"
-		},
-		"organisation_id": {
-			"type": "integer"
-		},
-		"pipeline_stage_id": {
-			"type": "integer"
-		},
-		"priority_id": {
-			"type": "integer"
-		},
-		"product_id": {
-			"type": "integer"
-		},
-		"projectinternaltask": {
-			"type": "boolean"
-		},
-		"purchaseordernumber": {
-			"type": "string"
-		},
-		"quantity": {
-			"type": "integer"
-		},
-		"read": {
-			"type": "boolean"
-		},
-		"release_id": {
-			"type": "integer"
-		},
-		"release_important": {
-			"type": "boolean"
-		},
-		"release2_id": {
-			"type": "integer"
-		},
-		"release3_id": {
-			"type": "integer"
-		},
-		"releasenotegroup_id": {
-			"type": "integer"
-		},
-		"reportedby": {
-			"type": "string"
-		},
-		"respondbydate": {
-			"type": "string"
-		},
-		"responsedate": {
-			"type": "string"
-		},
-		"reviewed": {
-			"type": "boolean"
-		},
-		"section_timezone": {
-			"type": "string"
-		},
-		"servicestatusnote": {
-			"type": "string"
-		},
-		"site_id": {
-			"type": "integer"
-		},
-		"site_name": {
-			"type": "string"
-		},
-		"site_timezone": {
-			"type": "string"
-		},
-		"sla_id": {
-			"type": "integer"
-		},
-		"slaresponsestate": {
-			"type": "string"
-		},
-		"source": {
-			"type": "integer"
-		},
-		"starttime": {
-			"type": "string"
-		},
-		"starttimeslot": {
-			"type": "integer"
-		},
-		"status_id": {
-			"type": "integer"
-		},
-		"summary": {
-			"type": "string"
-		},
-		"supplier_status": {
-			"type": "integer"
-		},
-		"table": {
-			"type": "integer"
-		},
-		"targetdate": {
-			"type": "string"
-		},
-		"targettime": {
-			"type": "string"
-		},
-		"targettimeslot": {
-			"type": "integer"
-		},
-		"team": {
-			"type": "string"
-		},
-		"ticket_tags": {
-			"type": "string"
-		},
-		"ticketage": {
-			"type": "number"
-		},
-		"tickettype_id": {
-			"type": "integer"
-		},
-		"updateservicestatus": {
-			"type": "boolean"
-		},
-		"urgency": {
-			"type": "integer"
-		},
-		"use": {
-			"type": "string"
-		},
-		"useful_count": {
-			"type": "integer"
-		},
-		"user_email": {
-			"type": "string"
-		},
-		"user_id": {
-			"type": "integer"
-		},
-		"user_name": {
-			"type": "string"
-		},
-		"userdef1": {
-			"type": "string"
-		},
-		"userdef2": {
-			"type": "string"
-		},
-		"userdef3": {
-			"type": "string"
-		},
-		"userdef4": {
-			"type": "string"
-		},
-		"userdef5": {
-			"type": "string"
-		},
-		"workflow_id": {
-			"type": "integer"
-		},
-		"workflow_step": {
-			"type": "integer"
-		}
-	},
-	"version": 1
-=======
     "type": "object",
     "properties": {
         "agent_id": {
@@ -306,5 +18,4 @@
         }
     },
     "version": 2
->>>>>>> 28aabd40
 }