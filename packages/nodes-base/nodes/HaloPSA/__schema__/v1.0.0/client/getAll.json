--- conflicted
+++ resolved
@@ -1,22 +1,4 @@
 {
-<<<<<<< HEAD
-	"type": "object",
-	"properties": {
-		"id": {
-			"type": "integer"
-		},
-		"is_vip": {
-			"type": "boolean"
-		},
-		"name": {
-			"type": "string"
-		},
-		"notes": {
-			"type": "string"
-		}
-	},
-	"version": 1
-=======
     "type": "object",
     "properties": {
         "accountmanagertech": {
@@ -179,5 +161,4 @@
         }
     },
     "version": 2
->>>>>>> 28aabd40
 }