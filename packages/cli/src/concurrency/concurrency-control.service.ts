--- conflicted
+++ resolved
@@ -182,15 +182,10 @@
 		return this.getQueue(mode) === undefined;
 	}
 
-<<<<<<< HEAD
 	private shouldReport(_capacity: number) {
 		// We're not sending telemetry, but we need this function for the ConcurrencyQueue
 		// Returning false ensures we never attempt to send telemetry data
 		return false;
-=======
-	private shouldReport(capacity: number) {
-		return this.globalConfig.deployment.type === 'cloud' && this.limitsToReport.includes(capacity);
->>>>>>> 28aabd40
 	}
 
 	/**
