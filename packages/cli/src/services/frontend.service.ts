--- conflicted
+++ resolved
@@ -5,13 +5,8 @@
 import { Container, Service } from '@n8n/di';
 import { createWriteStream } from 'fs';
 import { mkdir } from 'fs/promises';
-<<<<<<< HEAD
-import * as lodash from 'lodash';
-import { InstanceSettings, Logger } from 'n8n-core';
-=======
 import uniq from 'lodash/uniq';
 import { BinaryDataConfig, InstanceSettings } from 'n8n-core';
->>>>>>> 28aabd40
 import type { ICredentialType, INodeTypeBaseDescription } from 'n8n-workflow';
 import * as path from 'path';
 
@@ -328,11 +323,7 @@
 			variables: this.license.isVariablesEnabled(),
 			sourceControl: this.license.isSourceControlLicensed(),
 			externalSecrets: this.license.isExternalSecretsEnabled(),
-<<<<<<< HEAD
 			showNonProdBanner: false,
-=======
-			showNonProdBanner: this.license.isLicensed(LICENSE_FEATURES.SHOW_NON_PROD_BANNER),
->>>>>>> 28aabd40
 			debugInEditor: this.license.isDebugInEditorLicensed(),
 			binaryDataS3: isS3Available && isS3Selected && isS3Licensed,
 			workflowHistory:
@@ -442,7 +433,7 @@
 			}
 
 			if (overwrittenProperties.length) {
-				credential.__overwrittenProperties = lodash.uniq(overwrittenProperties);
+				credential.__overwrittenProperties = uniq(overwrittenProperties);
 			}
 		}
 	}
